"""Project default for pytest"""
from astropy.tests.helper import enable_deprecations_as_exceptions

# Uncomment the following line to treat all DeprecationWarnings as exceptions
enable_deprecations_as_exceptions()

<<<<<<< HEAD
=======

>>>>>>> 5ccb5dde
# Utilities to support command line passing of arguments to test_randomlist.py
def pytest_addoption(parser):
    """Support options for the pytest test_randomlist.py."""
    parser.addoption("--start_row", action="store", default=0)
    parser.addoption("--num_rows", action="store", default=5)
    parser.addoption("--master_list", action="store", default="ACSWFC3ListDefault50.csv")<|MERGE_RESOLUTION|>--- conflicted
+++ resolved
@@ -4,10 +4,7 @@
 # Uncomment the following line to treat all DeprecationWarnings as exceptions
 enable_deprecations_as_exceptions()
 
-<<<<<<< HEAD
-=======
 
->>>>>>> 5ccb5dde
 # Utilities to support command line passing of arguments to test_randomlist.py
 def pytest_addoption(parser):
     """Support options for the pytest test_randomlist.py."""
