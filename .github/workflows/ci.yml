name: CI

on:
  push:
    branches:
      - main
      - '*x'
    tags:
      - '*'
  pull_request:
  schedule:
    # Weekly Monday 9AM build
    - cron: "2 20 * * 3"

jobs:
  crds_contexts:
    uses: spacetelescope/crds/.github/workflows/contexts.yml@5139df7a7fbc241e3eeed3d6a9d2ca4b39199518  # 12.1.11
  check:
    uses: OpenAstronomy/github-actions-workflows/.github/workflows/tox.yml@28e947497bed4d6ec3fa1d66d198e95a1d17bc63  # v2.2.1
    with:
      envs: |
        - linux: check-style
  test:
    uses: OpenAstronomy/github-actions-workflows/.github/workflows/tox.yml@28e947497bed4d6ec3fa1d66d198e95a1d17bc63  # v2.2.1
    needs: [ crds_contexts ]
    with:
      setenv: |
        CRDS_PATH: /tmp/data/crds_cache/
        CRDS_SERVER_URL: https://hst-crds.stsci.edu
        CRDS_CLIENT_RETRY_COUNT: 3
        CRDS_CLIENT_RETRY_DELAY_SECONDS: 20
      cache-path: /tmp/data/crds_cache/
      cache-key: ${{ needs.crds_contexts.outputs.hst }}
      coverage: ''
      envs: |
<<<<<<< HEAD
        - windows: py311-xdist
=======
        - linux: py311-xdist
>>>>>>> 45739e1f
        - macos: py312-xdist
          libraries:
            brew:
              - hdf5
        # `tox` does not currently respect `requires-python` versions when creating testing environments;
        # if this breaks, add an upper pin to `requires-python` and revert this py3 to the latest working version
        - linux: py3-cov-xdist
          coverage: codecov
      toxdeps: tox-uv<|MERGE_RESOLUTION|>--- conflicted
+++ resolved
@@ -33,11 +33,7 @@
       cache-key: ${{ needs.crds_contexts.outputs.hst }}
       coverage: ''
       envs: |
-<<<<<<< HEAD
         - windows: py311-xdist
-=======
-        - linux: py311-xdist
->>>>>>> 45739e1f
         - macos: py312-xdist
           libraries:
             brew:
