--- conflicted
+++ resolved
@@ -415,20 +415,12 @@
             if _detector == 4: return wfpc2Data.WF4InputImage(input)
         """
         if _instrument == 'STIS':
-<<<<<<< HEAD
-            import stisData
-=======
             from . import stisData
->>>>>>> 7012a7d7
             if _detector == 'CCD': return stisData.CCDInputImage(input,group=group)
             if _detector == 'FUV-MAMA': return stisData.FUVInputImage(input,group=group)
             if _detector == 'NUV-MAMA': return stisData.NUVInputImage(input,group=group)
         if _instrument == 'WFC3':
-<<<<<<< HEAD
-            import wfc3Data
-=======
             from . import wfc3Data
->>>>>>> 7012a7d7
             if _detector == 'UVIS': return wfc3Data.WFC3UVISInputImage(input,group=group)
             if _detector == 'IR': return wfc3Data.WFC3IRInputImage(input,group=group)
 
