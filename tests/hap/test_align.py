--- conflicted
+++ resolved
@@ -130,11 +130,6 @@
                                                   'j8ura1j4q_flt.fits', 'j8ura1j6q_flt.fits',
                                                   'j8ura1j7q_flt.fits', 'j8ura1j8q_flt.fits',
                                                   'j8ura1j9q_flt.fits', 'j8ura1jaq_flt.fits',
-<<<<<<< HEAD
-=======
-                                                  'j8ura1jbq_flt.fits', 'j8ura1jcq_flt.fits',
-                                                  'j8ura1jdq_flt.fits', 'j8ura1jeq_flt.fits',
->>>>>>> 3153678f
                                                   'j8ura1jfq_flt.fits', 'j8ura1jgq_flt.fits',
                                                   'j8ura1jhq_flt.fits', 'j8ura1jiq_flt.fits',
                                                   'j8ura1jjq_flt.fits', 'j8ura1jkq_flt.fits'],
