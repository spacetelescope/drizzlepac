<<<<<<< HEAD
""" This module is the high-level wrapper for running a test on a list of input
    datasets in order to collect statistics on alignment of each dataset to an
    astrometric catalog."""
import pytest
from .process_randomlist import TestAlignMosaic
=======
import sys
import traceback
import os
import datetime
import random
import pytest

import numpy as np
from astropy.table import Table, vstack
from astropy.io import ascii

from .base_test import BaseHLATest
from drizzlepac import alignimages


def _random_select_from_csv(table_name, num_entries, seed_value):
    """
    Function to extract random entries (lines) from a CSV file

    The function, _random_select_from_csv, allows the user to specify the
    desired number of entries to obtain from a comma-separated values (CSV)
    file which contains data extracted from the STScI archive for ACS, WFC3,
    and WFPC2 instruments. The data are comprised of the following information
    as identified by the database name: observationID, trgName, trgposRA,
    trgPosDec, detector, aperture, filters, enrBandpassName, timMin, timMax,
    timExposure,and asnID.  The entries from the input table are chosen
    at random with no duplication, and returned as an Astropy table.

    Parameters
    ==========
    table_name: str
        Filename of the input master CSV file containing individual
        images or association names, as well as observational
        information regarding the images

    num_entries : int
        Number of entries/rows to extract from the master input CSV file

    seed_value : int
        Value used to initialize the random number generator for the
        selection of random entries

    Returns
    =======
    output_table : object
        Astropy Table object

    """
    # Initialize the random number generator
    random.seed(seed_value)

    # Get the contents of the table
    data_table = Table.read(table_name, format='ascii.csv')

    # Generate a sequence of integers the size of the table, and then
    # obtain a random subset of the sequence with no duplicate selections
    subset = random.sample(range(len(data_table)), num_entries)

    # Extract the subset rows...
    output_table = data_table[subset]

    # Returns the outputTable which is an Astropy Table object
    return output_table

>>>>>>> 25ca88d5

@pytest.mark.bigdata
@pytest.mark.xfail
@pytest.mark.slow
def test_randomlist(self):
    """ Tests which validate whether mosaics can be aligned to an astrometric standard.

        Characteristics of these tests:
          * A reference WCS is generated based upon all the input images for
            the field.
          * A source astrometric catalog is created using the Photutils
            package to detect explicitly sources in the images.
          * An astrometric catalog is created to extract astrometric positions
            for the found sources in the input images' field-of-view using
            GAIADR2 (preferred) or GAIADR1.
          * Cross matching/fitting is done between found sources and catalog
            coordinates with the Tweakwcs package.
          * The quality of the fit is evaluated against a minimum threshold and
            potentially another fit algorithm is invoked or an alternative
            catalog is used in an effort to obtain a better quality fit.
          * If the option is set, the WCS information is updated for the
            input exposures. The default is False.
          * No mosaic is generated.
          * An output table containing characterizations of the process and
            associated fit is generated.

        Success Criteria:
          * Success criterion hard-coded for this test represents whether a
            statistical sample (70%) of ACS and WFC3 datasets were able to be
            aligned to within 10mas RMS.
              * RMS values are extracted from the table output from `perform_align`

        The environment variable needs to be set in the following manner:
            export TEST_BIGDATA=https://bytesalad.stsci.edu/artifactory/
            OR
            export TEST_BIGDATA=/Users/YourNameHere/TestDataDirectory/

<<<<<<< HEAD
        For this test, the TEST_BIGDATA defines the root of the location where
        the CSV file is stored.  The full path is
        TEST_BIGDATA/self.input_repo/self.tree/self.input_loc.  The CSV is
        output from a database and lists associations and singletons for ACS
        and WFC3 instruments randomly sorted.  The actual data files are
        downloaded from MAST via astroquery.
=======
        For this test, the TEST_BIGDATA defines the root of the location  where the CSV
        file is stored.  The full path is TEST_BIGDATA/self.input_repo/self.tree/self.input_loc.
        The CSV is output from a database and lists associations and singletons for ACS
        and WFC3 instruments randomly sorted.  The actual data files are downloaded from MAST
        via astroquery.

>>>>>>> 25ca88d5
        This test file can be executed in the following manner:
            $ pytest -s --bigdata test_randomlist.py >& test_random_output.txt &
            $ tail -f test_random_output.txt
    """
    run_random_test = TestAlignMosaic()

<<<<<<< HEAD
    assert run_random_test.test_align_randomfields() > 0.7
=======
    @pytest.mark.xfail
    @pytest.mark.slow
    def test_align_randomFields(self):
        """ Wrapper to set up the test for aligning a large number of randomly
            selected fields (aka datasets) from a input ascii file (CSV).

            The wrapper provides the parameter settings for the underlying test,
            as well as implements the criterion for the overall success or failure
            of the test.
        """

        inputListFile = 'ACSWFC3List.csv'

        # Desired number of random entries for testing
        inputNumEntries = 50

        # Seed for random number generator
        inputSeedValue = 1

        # Obtain the full path to the file containing the dataset field names
        self.input_repo = 'hst-hla-pipeline'
        self.tree = 'dev'
        self.input_loc = 'master_lists'
        input_file_path = self.get_data(inputListFile)

        # Randomly select a subset of field names (each field represented by a row) from
        # the master CSV file and return as an Astropy table
        randomCandidateTable = _random_select_from_csv(
            input_file_path[0], inputNumEntries, inputSeedValue
        )

        # Invoke the methods which will handle acquiring/downloading the data from
        # MAST and perform the alignment
        percentSuccess = 0.0
        try:
            percentSuccess = self.align_randomFields (randomCandidateTable)
        except Exception:
            pass

        assert(percentSuccess >= 0.70)

    def align_randomFields(self, randomTable):
        """ Process randomly selected fields (aka datasets) stored in an Astropy table.

            Each field is used as input to determine if it can be aligned to an
            astrometric standard.  The success or fail status for each test is retained
            as the overall success or fail statistic is the necessary output from
            this test.
        """

        numSuccess = 0
        numUnsuccessful = 0
        numException = 0
        numProcessedDatasets = 0

        # Read the table and extract a list of each dataset name in IPPSSOOT format
        # which is either an association ID or an individual filename
        dataset_list = get_dataset_list(randomTable)

        numProcessedDatasets = len(dataset_list)
        numStartTests  = numProcessedDatasets

        # Process the dataset names in the list
        #
        # If the dataset name represents an association ID, the multiplicity
        # of images within the association need to be processed.  Otherwise,
        # the dataset is a single image.
        #
        # If the "alignment" of a field/dataset fails for any reason, trap
        # the exception and keep going.
        allDatasetTable = Table()
        datasetKey = -1
        print("TEST_RANDOM. Dataset List: ", dataset_list)
        for dataset in dataset_list:
            datasetKey += 1
            outputName = dataset + '.ecsv'

            print("TEST_RANDOM. Dataset: ", dataset)
            currentDT = datetime.datetime.now()
            print(str(currentDT))

            try:

                datasetTable = alignimages.perform_align([dataset],archive=False,clobber=True,debug=False,
                    update_hdr_wcs=False,print_fit_parameters=True,print_git_info=False,output=False)

                # Filtered datasets
                if datasetTable['doProcess'].sum() == 0:
                    print("TEST_RANDOM. Filtered Dataset: ", dataset, "\n")
                    numProcessedDatasets -= 1;
                # Datasets to process
                elif datasetTable['doProcess'].sum() > 0:
                    # Determine images in dataset to be processed and the number of images
                    # This is in case an image was filtered out (e.g., expotime = 0)
                    index = np.where(datasetTable['doProcess']==1)[0]
                    sumOfStatus = datasetTable['status'][index].sum()

                    # Update the table with the datasetKey which is really just a counter
                    datasetTable['datasetKey'][:] = datasetKey
                    datasetTable['completed'][:] = True
                    datasetTable.write(outputName, format='ascii.ecsv')
                    #datasetTable.pprint(max_width=-1)

                    # Successful datasets
                    if (sumOfStatus == 0):
                        print("TEST_RANDOM. Successful Dataset: ", dataset, "\n")
                        numSuccess += 1
                    # Unsuccessful datasets
                    else:
                        print("TEST_RANDOM. Unsuccessful Dataset: ", dataset, "\n")
                        numUnsuccessful += 1

                # Append the latest dataset table to the summary table
                allDatasetTable = vstack([allDatasetTable, datasetTable])

            # Catch anything that happens as this dataset will be considered a failure, but
            # the processing of datasets should continue.  Generate sufficient output exception
            # information so problems can be addressed.
            except Exception:

                exc_type, exc_value, exc_tb = sys.exc_info()
                traceback.print_exception(exc_type, exc_value, exc_tb, file=sys.stdout)
                print("TEST_RANDOM. Exception Dataset: ", dataset, "\n")
                numException += 1
                continue

        # Perform some clean up
        if os.path.isfile('ref_cat.ecsv'):
            os.remove('ref_cat.ecsv')
        if os.path.isfile('refcatalog.cat'):
            os.remove('refcatalog.cat')
        for filename in os.listdir():
            if filename.endswith('flt.fits') or filename.endswith('flc.fits'):
                os.unlink(filename)

        # Write out the table
        allDatasetTable.write('resultsBigTest.ecsv', format='ascii.ecsv')

        # Determine the percent success over all datasets processed
        percentSuccess = numSuccess/numProcessedDatasets
        print('TEST_RANDOM. Number of tests started: ', numStartTests)
        print('TEST_RANDOM. Number of tests (excluding filtered): ', numProcessedDatasets)
        print('TEST_RANDOM. Number of successful tests: ', numSuccess)
        print('TEST_RANDOM. Number of unsuccessful tests: ', numUnsuccessful)
        print('TEST_RANDOM. Number of exception tests: ', numException)
        print('TEST_RANDOM. Percentage success/numberOfTests: ', numSuccess/numProcessedDatasets*100.0)

        return percentSuccess

def get_dataset_list(tableName):
    """ Standalone function to read the Astropy table and get the dataset names

    Parameters
    ==========
    tableName : str
        Filename of the input master CSV file containing individual
        images or association names, as well as observational
        information regarding the images

    Returns
    =======
    datasetNames: list
        List of individual image or association base (IPPSSOOT) names
    """

    #dataFromTable = Table.read(filename, format='ascii')
    datasetIDs = tableName['observationID']
    asnIDs     = tableName['asnID']

    datasetNames = []

    # Determine if the data is part of an association or is an individual image
    for imgid,asnid in zip(datasetIDs,asnIDs):

        # If the asnID is the string NONE, this is an individual image,
        # and it is necessary to get the individual image dataset name.
        # Otherwise, this is an association dataset, so just add the asnID.
        if (asnid.upper() == "NONE"):
            datasetNames.append(imgid)
        else:
            datasetNames.append(asnid)

    return datasetNames
>>>>>>> 25ca88d5
<|MERGE_RESOLUTION|>--- conflicted
+++ resolved
@@ -1,75 +1,8 @@
-<<<<<<< HEAD
 """ This module is the high-level wrapper for running a test on a list of input
     datasets in order to collect statistics on alignment of each dataset to an
     astrometric catalog."""
 import pytest
 from .process_randomlist import TestAlignMosaic
-=======
-import sys
-import traceback
-import os
-import datetime
-import random
-import pytest
-
-import numpy as np
-from astropy.table import Table, vstack
-from astropy.io import ascii
-
-from .base_test import BaseHLATest
-from drizzlepac import alignimages
-
-
-def _random_select_from_csv(table_name, num_entries, seed_value):
-    """
-    Function to extract random entries (lines) from a CSV file
-
-    The function, _random_select_from_csv, allows the user to specify the
-    desired number of entries to obtain from a comma-separated values (CSV)
-    file which contains data extracted from the STScI archive for ACS, WFC3,
-    and WFPC2 instruments. The data are comprised of the following information
-    as identified by the database name: observationID, trgName, trgposRA,
-    trgPosDec, detector, aperture, filters, enrBandpassName, timMin, timMax,
-    timExposure,and asnID.  The entries from the input table are chosen
-    at random with no duplication, and returned as an Astropy table.
-
-    Parameters
-    ==========
-    table_name: str
-        Filename of the input master CSV file containing individual
-        images or association names, as well as observational
-        information regarding the images
-
-    num_entries : int
-        Number of entries/rows to extract from the master input CSV file
-
-    seed_value : int
-        Value used to initialize the random number generator for the
-        selection of random entries
-
-    Returns
-    =======
-    output_table : object
-        Astropy Table object
-
-    """
-    # Initialize the random number generator
-    random.seed(seed_value)
-
-    # Get the contents of the table
-    data_table = Table.read(table_name, format='ascii.csv')
-
-    # Generate a sequence of integers the size of the table, and then
-    # obtain a random subset of the sequence with no duplicate selections
-    subset = random.sample(range(len(data_table)), num_entries)
-
-    # Extract the subset rows...
-    output_table = data_table[subset]
-
-    # Returns the outputTable which is an Astropy Table object
-    return output_table
-
->>>>>>> 25ca88d5
 
 @pytest.mark.bigdata
 @pytest.mark.xfail
@@ -107,211 +40,17 @@
             OR
             export TEST_BIGDATA=/Users/YourNameHere/TestDataDirectory/
 
-<<<<<<< HEAD
         For this test, the TEST_BIGDATA defines the root of the location where
         the CSV file is stored.  The full path is
         TEST_BIGDATA/self.input_repo/self.tree/self.input_loc.  The CSV is
         output from a database and lists associations and singletons for ACS
         and WFC3 instruments randomly sorted.  The actual data files are
         downloaded from MAST via astroquery.
-=======
-        For this test, the TEST_BIGDATA defines the root of the location  where the CSV
-        file is stored.  The full path is TEST_BIGDATA/self.input_repo/self.tree/self.input_loc.
-        The CSV is output from a database and lists associations and singletons for ACS
-        and WFC3 instruments randomly sorted.  The actual data files are downloaded from MAST
-        via astroquery.
 
->>>>>>> 25ca88d5
         This test file can be executed in the following manner:
             $ pytest -s --bigdata test_randomlist.py >& test_random_output.txt &
             $ tail -f test_random_output.txt
     """
     run_random_test = TestAlignMosaic()
 
-<<<<<<< HEAD
-    assert run_random_test.test_align_randomfields() > 0.7
-=======
-    @pytest.mark.xfail
-    @pytest.mark.slow
-    def test_align_randomFields(self):
-        """ Wrapper to set up the test for aligning a large number of randomly
-            selected fields (aka datasets) from a input ascii file (CSV).
-
-            The wrapper provides the parameter settings for the underlying test,
-            as well as implements the criterion for the overall success or failure
-            of the test.
-        """
-
-        inputListFile = 'ACSWFC3List.csv'
-
-        # Desired number of random entries for testing
-        inputNumEntries = 50
-
-        # Seed for random number generator
-        inputSeedValue = 1
-
-        # Obtain the full path to the file containing the dataset field names
-        self.input_repo = 'hst-hla-pipeline'
-        self.tree = 'dev'
-        self.input_loc = 'master_lists'
-        input_file_path = self.get_data(inputListFile)
-
-        # Randomly select a subset of field names (each field represented by a row) from
-        # the master CSV file and return as an Astropy table
-        randomCandidateTable = _random_select_from_csv(
-            input_file_path[0], inputNumEntries, inputSeedValue
-        )
-
-        # Invoke the methods which will handle acquiring/downloading the data from
-        # MAST and perform the alignment
-        percentSuccess = 0.0
-        try:
-            percentSuccess = self.align_randomFields (randomCandidateTable)
-        except Exception:
-            pass
-
-        assert(percentSuccess >= 0.70)
-
-    def align_randomFields(self, randomTable):
-        """ Process randomly selected fields (aka datasets) stored in an Astropy table.
-
-            Each field is used as input to determine if it can be aligned to an
-            astrometric standard.  The success or fail status for each test is retained
-            as the overall success or fail statistic is the necessary output from
-            this test.
-        """
-
-        numSuccess = 0
-        numUnsuccessful = 0
-        numException = 0
-        numProcessedDatasets = 0
-
-        # Read the table and extract a list of each dataset name in IPPSSOOT format
-        # which is either an association ID or an individual filename
-        dataset_list = get_dataset_list(randomTable)
-
-        numProcessedDatasets = len(dataset_list)
-        numStartTests  = numProcessedDatasets
-
-        # Process the dataset names in the list
-        #
-        # If the dataset name represents an association ID, the multiplicity
-        # of images within the association need to be processed.  Otherwise,
-        # the dataset is a single image.
-        #
-        # If the "alignment" of a field/dataset fails for any reason, trap
-        # the exception and keep going.
-        allDatasetTable = Table()
-        datasetKey = -1
-        print("TEST_RANDOM. Dataset List: ", dataset_list)
-        for dataset in dataset_list:
-            datasetKey += 1
-            outputName = dataset + '.ecsv'
-
-            print("TEST_RANDOM. Dataset: ", dataset)
-            currentDT = datetime.datetime.now()
-            print(str(currentDT))
-
-            try:
-
-                datasetTable = alignimages.perform_align([dataset],archive=False,clobber=True,debug=False,
-                    update_hdr_wcs=False,print_fit_parameters=True,print_git_info=False,output=False)
-
-                # Filtered datasets
-                if datasetTable['doProcess'].sum() == 0:
-                    print("TEST_RANDOM. Filtered Dataset: ", dataset, "\n")
-                    numProcessedDatasets -= 1;
-                # Datasets to process
-                elif datasetTable['doProcess'].sum() > 0:
-                    # Determine images in dataset to be processed and the number of images
-                    # This is in case an image was filtered out (e.g., expotime = 0)
-                    index = np.where(datasetTable['doProcess']==1)[0]
-                    sumOfStatus = datasetTable['status'][index].sum()
-
-                    # Update the table with the datasetKey which is really just a counter
-                    datasetTable['datasetKey'][:] = datasetKey
-                    datasetTable['completed'][:] = True
-                    datasetTable.write(outputName, format='ascii.ecsv')
-                    #datasetTable.pprint(max_width=-1)
-
-                    # Successful datasets
-                    if (sumOfStatus == 0):
-                        print("TEST_RANDOM. Successful Dataset: ", dataset, "\n")
-                        numSuccess += 1
-                    # Unsuccessful datasets
-                    else:
-                        print("TEST_RANDOM. Unsuccessful Dataset: ", dataset, "\n")
-                        numUnsuccessful += 1
-
-                # Append the latest dataset table to the summary table
-                allDatasetTable = vstack([allDatasetTable, datasetTable])
-
-            # Catch anything that happens as this dataset will be considered a failure, but
-            # the processing of datasets should continue.  Generate sufficient output exception
-            # information so problems can be addressed.
-            except Exception:
-
-                exc_type, exc_value, exc_tb = sys.exc_info()
-                traceback.print_exception(exc_type, exc_value, exc_tb, file=sys.stdout)
-                print("TEST_RANDOM. Exception Dataset: ", dataset, "\n")
-                numException += 1
-                continue
-
-        # Perform some clean up
-        if os.path.isfile('ref_cat.ecsv'):
-            os.remove('ref_cat.ecsv')
-        if os.path.isfile('refcatalog.cat'):
-            os.remove('refcatalog.cat')
-        for filename in os.listdir():
-            if filename.endswith('flt.fits') or filename.endswith('flc.fits'):
-                os.unlink(filename)
-
-        # Write out the table
-        allDatasetTable.write('resultsBigTest.ecsv', format='ascii.ecsv')
-
-        # Determine the percent success over all datasets processed
-        percentSuccess = numSuccess/numProcessedDatasets
-        print('TEST_RANDOM. Number of tests started: ', numStartTests)
-        print('TEST_RANDOM. Number of tests (excluding filtered): ', numProcessedDatasets)
-        print('TEST_RANDOM. Number of successful tests: ', numSuccess)
-        print('TEST_RANDOM. Number of unsuccessful tests: ', numUnsuccessful)
-        print('TEST_RANDOM. Number of exception tests: ', numException)
-        print('TEST_RANDOM. Percentage success/numberOfTests: ', numSuccess/numProcessedDatasets*100.0)
-
-        return percentSuccess
-
-def get_dataset_list(tableName):
-    """ Standalone function to read the Astropy table and get the dataset names
-
-    Parameters
-    ==========
-    tableName : str
-        Filename of the input master CSV file containing individual
-        images or association names, as well as observational
-        information regarding the images
-
-    Returns
-    =======
-    datasetNames: list
-        List of individual image or association base (IPPSSOOT) names
-    """
-
-    #dataFromTable = Table.read(filename, format='ascii')
-    datasetIDs = tableName['observationID']
-    asnIDs     = tableName['asnID']
-
-    datasetNames = []
-
-    # Determine if the data is part of an association or is an individual image
-    for imgid,asnid in zip(datasetIDs,asnIDs):
-
-        # If the asnID is the string NONE, this is an individual image,
-        # and it is necessary to get the individual image dataset name.
-        # Otherwise, this is an association dataset, so just add the asnID.
-        if (asnid.upper() == "NONE"):
-            datasetNames.append(imgid)
-        else:
-            datasetNames.append(asnid)
-
-    return datasetNames
->>>>>>> 25ca88d5
+    assert run_random_test.test_align_randomfields() > 0.7