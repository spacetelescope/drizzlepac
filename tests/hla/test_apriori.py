<<<<<<< HEAD
""" This module computes alignment solutions between all "a priori" solutions for
    a dataset and GAIA.  """
=======
""" This module computes alignment solutions between all "a priori" solutions
    for a dataset and GAIA.

"""
>>>>>>> 5ccb5dde
import pytest

import numpy as np

from drizzlepac.hlautils import testutils

from ..resources import BaseACS, BaseWFC3

<<<<<<< HEAD
=======

>>>>>>> 5ccb5dde
def compare_apriori(dataset):
    """This test will perform fits between ALL a priori solutions and GAIA.

    Success criteria:
      * Successful fit to GAIA for dataset
      * Fit was not compromised (fit_qual != 5)
      * radial offset for new WCS < radial offset for IDC_* WCS
      * scale for new WCS within 0.1% of scale for IDC_* WCS
      * rotation for new WCS is within 0.1% of rotation from IDC_* WCS

    ASSUMPTIONS:
      * OPUS-based WCS solutions are ignored
      * Some WCS's may be defined for one image in an ASN but not another,
        in which case, that WCS is ignored (silently).

    """
    # Perform alignment of all WCS solutions with GAIA
    results_dict = testutils.compare_wcs_alignment(dataset)
    limit = 0.001

    # Now compare results to see whether the a priori solutions succeeded
    # in improving the astrometry compared to default telescope pointing
    # reported by pipeline-defined WCS (IDC_* solution)
    wcsnames = list(results_dict.keys())
    for idc_name in wcsnames:
        if 'IDC' in idc_name and '-' not in idc_name:
            wcsnames.remove(idc_name)
            break
    else:
        raise ValueError
    # Define pipeline-default fit
    pipeline_results = results_dict[idc_name]
<<<<<<< HEAD
    pipeline_offset = np.sqrt(pipeline_results['offset_x']**2 + pipeline_results['offset_y']**2)
=======
    pipeline_offset = np.sqrt(pipeline_results['offset_x']**2 +
                              pipeline_results['offset_y']**2)
>>>>>>> 5ccb5dde

    success = False
    # compare each WCS fit results with pipeline-default fit
    for wcs in wcsnames:
        print("Comparing fit for WCS='{}'...".format(wcs), end=' ')
        results = results_dict[wcs]

        # Check that fit for this WCS was successful
        status = (results['status'] == 0).all()
        # check that fit was not compromised or otherwise invalid
        fit_qual = (results['fit_qual'] < 5).all()

<<<<<<< HEAD
        # Check radial offset for this WCS compared to radial offset for IDC* WCS
        offset = np.sqrt(results['offset_x']**2 + results['offset_y']**2)
        delta = (offset < pipeline_offset).all() or np.allclose(offset, pipeline_offset, rtol=0, atol=1)

        # Check that rotation and scale are within
        rot = np.allclose(results['rotation'], pipeline_results['rotation'], rtol=limit, atol=0)
        scale = np.allclose(results['scale'], pipeline_results['scale'], rtol=limit, atol=0)

        # Determine success/failure of this dataset's fit
        if all([status, fit_qual, delta, rot, scale]):
            # If at least one WCS succeeds, overall success needs to be set to True
=======
        # Check radial offset for this WCS compared to radial offset for
        # IDC* WCS
        offset = np.sqrt(results['offset_x']**2 + results['offset_y']**2)
        delta = ((offset < pipeline_offset).all() or
                 np.allclose(offset, pipeline_offset, rtol=0, atol=1))

        # Check that rotation and scale are within
        rot = np.allclose(results['rotation'], pipeline_results['rotation'],
                          rtol=limit, atol=0)
        scale = np.allclose(results['scale'], pipeline_results['scale'],
                            rtol=limit, atol=0)

        # Determine success/failure of this dataset's fit
        if all([status, fit_qual, delta, rot, scale]):
            # If at least one WCS succeeds, overall success
            # needs to be set to True
>>>>>>> 5ccb5dde
            success = True
            print("SUCCESS")
        else:
            print("FAILED  due to:")
            if not status:
                print("\t* invalid STATUS")
            if not fit_qual:
                print("\t* invalid fit quality")
            if not delta:
                print("\t* increased offset from GAIA.")
            if not rot:
                print("\t* larger rotation from fit.")
            if not scale:
                print("\t* larger scale from fit.")

    assert success
<<<<<<< HEAD

class TestAcsApriori(BaseACS):
    """ Tests which validate whether mosaics can be aligned to an astrometric standard,
        evaluate the quality of the fit, and generate a new WCS.
    """

=======

    
class TestAcsApriori(BaseACS):
    """ Tests which validate whether mosaics can be aligned to an astrometric standard,
        evaluate the quality of the fit, and generate a new WCS.

        * These can only be run using the pytest option:

            pytest --bigdata

        * This test is also compatible with pytest-xdist.
    """

    @pytest.mark.bigdata
>>>>>>> 5ccb5dde
    @pytest.mark.parametrize('dataset', ['jb1601020', 'J9I408010'])
    def test_apriori(self, dataset):
        compare_apriori(dataset)

<<<<<<< HEAD
class TestWFC3Apriori(BaseWFC3):
    """ Tests which validate whether mosaics can be aligned to an astrometric standard,
        evaluate the quality of the fit, and generate a new WCS.
    """

    @pytest.mark.parametrize('dataset', ['ic0g0l010', 'icnw34040', 'ID6Y05010'])
=======

class TestWFC3Apriori(BaseWFC3):
    """ Tests which validate whether mosaics can be aligned to an astrometric
        standard, evaluate the quality of the fit, and generate a new WCS.

        * These can only be run using the pytest option:

            pytest --bigdata

        * This test is also compatible with pytest-xdist.

    """

    @pytest.mark.bigdata
    @pytest.mark.parametrize(
        'dataset', ['ic0g0l010', 'icnw34040', 'ID6Y05010']
    )
>>>>>>> 5ccb5dde
    def test_apriori(self, dataset):
        compare_apriori(dataset)<|MERGE_RESOLUTION|>--- conflicted
+++ resolved
@@ -1,12 +1,7 @@
-<<<<<<< HEAD
-""" This module computes alignment solutions between all "a priori" solutions for
-    a dataset and GAIA.  """
-=======
 """ This module computes alignment solutions between all "a priori" solutions
     for a dataset and GAIA.
 
 """
->>>>>>> 5ccb5dde
 import pytest
 
 import numpy as np
@@ -15,10 +10,7 @@
 
 from ..resources import BaseACS, BaseWFC3
 
-<<<<<<< HEAD
-=======
 
->>>>>>> 5ccb5dde
 def compare_apriori(dataset):
     """This test will perform fits between ALL a priori solutions and GAIA.
 
@@ -51,12 +43,8 @@
         raise ValueError
     # Define pipeline-default fit
     pipeline_results = results_dict[idc_name]
-<<<<<<< HEAD
-    pipeline_offset = np.sqrt(pipeline_results['offset_x']**2 + pipeline_results['offset_y']**2)
-=======
     pipeline_offset = np.sqrt(pipeline_results['offset_x']**2 +
                               pipeline_results['offset_y']**2)
->>>>>>> 5ccb5dde
 
     success = False
     # compare each WCS fit results with pipeline-default fit
@@ -69,19 +57,6 @@
         # check that fit was not compromised or otherwise invalid
         fit_qual = (results['fit_qual'] < 5).all()
 
-<<<<<<< HEAD
-        # Check radial offset for this WCS compared to radial offset for IDC* WCS
-        offset = np.sqrt(results['offset_x']**2 + results['offset_y']**2)
-        delta = (offset < pipeline_offset).all() or np.allclose(offset, pipeline_offset, rtol=0, atol=1)
-
-        # Check that rotation and scale are within
-        rot = np.allclose(results['rotation'], pipeline_results['rotation'], rtol=limit, atol=0)
-        scale = np.allclose(results['scale'], pipeline_results['scale'], rtol=limit, atol=0)
-
-        # Determine success/failure of this dataset's fit
-        if all([status, fit_qual, delta, rot, scale]):
-            # If at least one WCS succeeds, overall success needs to be set to True
-=======
         # Check radial offset for this WCS compared to radial offset for
         # IDC* WCS
         offset = np.sqrt(results['offset_x']**2 + results['offset_y']**2)
@@ -98,7 +73,6 @@
         if all([status, fit_qual, delta, rot, scale]):
             # If at least one WCS succeeds, overall success
             # needs to be set to True
->>>>>>> 5ccb5dde
             success = True
             print("SUCCESS")
         else:
@@ -115,14 +89,6 @@
                 print("\t* larger scale from fit.")
 
     assert success
-<<<<<<< HEAD
-
-class TestAcsApriori(BaseACS):
-    """ Tests which validate whether mosaics can be aligned to an astrometric standard,
-        evaluate the quality of the fit, and generate a new WCS.
-    """
-
-=======
 
     
 class TestAcsApriori(BaseACS):
@@ -137,19 +103,10 @@
     """
 
     @pytest.mark.bigdata
->>>>>>> 5ccb5dde
     @pytest.mark.parametrize('dataset', ['jb1601020', 'J9I408010'])
     def test_apriori(self, dataset):
         compare_apriori(dataset)
 
-<<<<<<< HEAD
-class TestWFC3Apriori(BaseWFC3):
-    """ Tests which validate whether mosaics can be aligned to an astrometric standard,
-        evaluate the quality of the fit, and generate a new WCS.
-    """
-
-    @pytest.mark.parametrize('dataset', ['ic0g0l010', 'icnw34040', 'ID6Y05010'])
-=======
 
 class TestWFC3Apriori(BaseWFC3):
     """ Tests which validate whether mosaics can be aligned to an astrometric
@@ -167,6 +124,5 @@
     @pytest.mark.parametrize(
         'dataset', ['ic0g0l010', 'icnw34040', 'ID6Y05010']
     )
->>>>>>> 5ccb5dde
     def test_apriori(self, dataset):
         compare_apriori(dataset)