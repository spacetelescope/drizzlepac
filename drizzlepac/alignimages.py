--- conflicted
+++ resolved
@@ -381,11 +381,8 @@
             index = np.where(filtered_table['imageName'] == imgname)[0][0]
 
             # First ensure sources were found
-<<<<<<< HEAD
+
             if table is None or table[1] == None: 
-=======
-            if not table:
->>>>>>> 39792df0
                 log.warning("No sources found in image {}".format(imgname))
                 filtered_table[:]['status'] = 1
                 filtered_table[:]['processMsg'] = "No sources found"
