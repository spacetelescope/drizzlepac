#!/usr/bin/env python

"""This script is a modernized implementation of tweakreg.

"""
import argparse
import copy
import datetime
import sys
import glob
import math
import os
import pickle
from collections import OrderedDict
import traceback

import numpy as np
from astropy.io import fits
from astropy.table import Table
from astropy.coordinates import SkyCoord, Angle
from astropy import units as u
from stsci.tools import fileutil, logutil
from stwcs.wcsutil import headerlet, HSTWCS
import tweakwcs

from drizzlepac import updatehdr
from drizzlepac import util
from drizzlepac.hlautils import astrometric_utils as amutils
from drizzlepac.hlautils import astroquery_utils as aqutils
from drizzlepac.hlautils import analyze as filter
from drizzlepac.hlautils import get_git_rev_info


__taskname__ = 'alignimages'


MIN_CATALOG_THRESHOLD = 3
MIN_OBSERVABLE_THRESHOLD = 10
MIN_CROSS_MATCHES = 3
MIN_FIT_MATCHES = 6
MAX_FIT_RMS = 10  # RMS now in mas, 1.0
<<<<<<< HEAD
MAX_FIT_LIMIT = 1000  # Maximum RMS that a result is useful
=======
MAX_FIT_LIMIT = 150  # Maximum RMS that a result is useful
>>>>>>> 5ccb5dde
MAX_SOURCES_PER_CHIP = 250  # Maximum number of sources per chip to include in source catalog
# MAX_RMS_RATIO = 1.0  # Maximum ratio between RMS in RA and DEC which still represents a valid fit
MAS_TO_ARCSEC = 1000.  # Conversion factor from milli-arcseconds to arcseconds

# Module-level dictionary contains instrument/detector-specific parameters used later on in the script.
detector_specific_params = {"acs": {"hrc": {"fwhmpsf": 0.152,  # 0.073
                                            "classify": True,
                                            "threshold": None},
                                    "sbc": {"fwhmpsf": 0.13,  # 0.065
                                            "classify": False,
                                            "threshold": 2.0},
                                    "wfc": {"fwhmpsf": 0.13,  # 0.076,
                                            "classify": True,
                                            "threshold": -1.1}},
                            "wfc3": {"ir": {"fwhmpsf": 0.25,  # 0.14
                                            "classify": False,
                                            "threshold": None},
                                     "uvis": {"fwhmpsf": 0.152,  # 0.076
                                              "classify": True,
                                              "threshold": None}}}

log = logutil.create_logger('alignimages', level=logutil.logging.INFO, stream=sys.stdout)

__version__ = 0.1
__version_date__ = '15-Feb-2019'

# ----------------------------------------------------------------------------------------------------------
def check_and_get_data(input_list, **pars):
    """Verify that all specified files are present. If not, retrieve them from MAST.

    Parameters
    ----------
    input_list : list
        List of one or more calibrated fits images that will be used for catalog generation.

    Returns
    =======
    total_input_list: list
        list of full filenames

    """
    empty_list = []
    retrieve_list = []    # Actual files retrieved via astroquery and resident on disk
    candidate_list = []   # File names gathered from *_asn.fits file
    ipppssoot_list = []   # ipppssoot names used to avoid duplicate downloads
    total_input_list = []  # Output full filename list of data on disk
<<<<<<< HEAD
=======
    member_suffix = '_flc.fits'
>>>>>>> 5ccb5dde

    # Loop over the input_list to determine if the item in the input_list is a full association file
    # (*_asn.fits), a full individual image file (aka singleton, *_flt.fits), or a root name specification
    # (association or singleton, ipppssoot).
    for input_item in input_list:
        log.info('Input item: {}'.format(input_item))
        indx = input_item.find('_')

        # Input with a suffix (_xxx.fits)
        if indx != -1:
            lc_input_item = input_item.lower()
            suffix = lc_input_item[indx + 1:indx + 4]
            log.info('file: {}'.format(lc_input_item))
            # For an association, need to open the table and read the image names as this could
            # be a custom association.  The assumption is this file is on local disk when specified
            # in this manner (vs just the ipppssoot of the association).
            # This "if" block just collects the wanted full file names.
            if suffix == 'asn':
                try:
                    asntab = Table.read(input_item, format='fits')
                except FileNotFoundError:
                    log.error('File {} not found.'.format(input_item))
                    return(empty_list)
                for row in asntab:
                    if row['MEMTYPE'].startswith('PROD'):
                        continue
                    memname = row['MEMNAME'].lower().strip()
                    # Need to check if the MEMNAME is a full filename or an ipppssoot
                    if memname.find('_') != -1:
                        candidate_list.append(memname)
                    else:
<<<<<<< HEAD
                        candidate_list.append(memname + '_flc.fits')
=======
                        # Define suffix for all members based on what files are present
                        if not os.path.exists(memname + member_suffix):
                            member_suffix = '_flt.fits'

                        candidate_list.append(memname + member_suffix)
>>>>>>> 5ccb5dde
            elif suffix in ['flc', 'flt']:
                if lc_input_item not in candidate_list:
                    candidate_list.append(lc_input_item)
            else:
                log.error(
                    'Inappropriate file suffix: {}.  Looking for "asn.fits", '
                    '"flc.fits", or "flt.fits".'.format(
                        suffix))
                return (empty_list)

        # Input is an ipppssoot (association or singleton), nine characters by definition.
        # This "else" block actually downloads the data specified as ipppssoot.
        elif len(input_item) == 9:
            try:
                if input_item not in ipppssoot_list:
                    # An ipppssoot of an individual file which is part of an association cannot be
                    # retrieved from MAST
                    retrieve_list = aqutils.retrieve_observation(input_item, **pars)

                    # If the retrieved list is not empty, add filename(s) to the total_input_list.
                    # Also, update the ipppssoot_list so we do not try to download the data again.  Need
                    # to do this since retrieve_list can be empty because (1) data cannot be acquired (error)
                    # or (2) data is already on disk (ok).
                    if retrieve_list:
                        total_input_list += retrieve_list
                        ipppssoot_list.append(input_item)
                    else:
                        log.error('File {} cannot be retrieved from MAST.'.format(input_item))
                        return(empty_list)
            except Exception:
                exc_type, exc_value, exc_tb = sys.exc_info()
                traceback.print_exception(exc_type, exc_value, exc_tb, file=sys.stdout)

    # Only the retrieve_list files via astroquery have been put into the total_input_list thus far.
    # Now check candidate_list to detect or acquire the requested files from MAST via astroquery.
    for file in candidate_list:
        # If the file is found on disk, add it to the total_input_list and continue
        if glob.glob(file):
            total_input_list.append(file)
            continue
        else:
            log.error('File {} cannot be found on the local disk.'.format(file))
            return(empty_list)

    log.info("TOTAL INPUT LIST: {}".format(total_input_list))
    return(total_input_list)

# -------------------------------------------------------------------------------------------------
def perform_align(input_list, **kwargs):
    """Main calling function.

    Parameters
    ----------
    input_list : list
        List of one or more IPPSSOOTs (rootnames) to align.

    archive : Boolean
        Retain copies of the downloaded files in the astroquery created sub-directories?

    clobber : Boolean
        Download and overwrite existing local copies of input files?

    debug : Boolean
        Attempt to use saved sourcelists stored in pickle files if they exist, or if they do not exist,
        save sourcelists in pickle files for reuse so that step 4 can be skipped for faster subsequent
        debug/development runs??

    update_hdr_wcs : Boolean
        Write newly computed WCS information to image image headers?

    runfile : string
        log file name

    print_fit_parameters : Boolean
        Specify whether or not to print out FIT results for each chip.

    print_git_info : Boolean
        Display git repository information?

    output : Boolean
        Should utils.astrometric_utils.create_astrometric_catalog() generate file 'ref_cat.ecsv' and should
        generate_source_catalogs() generate the .reg region files for every chip of every input image and
        should generate_astrometric_catalog() generate file 'refcatalog.cat'?

    num_sources : int, optional
        Maximum number of **brightest sources per chip** which will be used for cross-matching and fitting.
        If set to None, all sources will be used.

    Updates
    -------
    filtered_table: Astropy Table
        Table which contains processing information and alignment results for every raw image evaluated

    """
    filtered_table = Table()
    run_align(input_list, result=filtered_table, **kwargs)
    return filtered_table


# ------------------------------------------------------------------------------------------------------------


@util.with_logging
def run_align(input_list, archive=False, clobber=False, debug=False, update_hdr_wcs=False, result=None,
              runfile=None, print_fit_parameters=True, print_git_info=False, output=False, num_sources=250):
    """Actual Main calling function.

    Parameters
    ----------
    input_list : list
        List of one or more IPPSSOOTs (rootnames) to align.

    archive : Boolean
        Retain copies of the downloaded files in the astroquery created
        sub-directories?

    clobber : Boolean
        Download and overwrite existing local copies of input files?

    debug : Boolean
        Attempt to use saved sourcelists stored in pickle files if they exist, or if they do not exist, save
        sourcelists in pickle files for reuse so that step 4 can be skipped for faster subsequent
        debug/development runs??
<<<<<<< HEAD

    update_hdr_wcs : Boolean
        Write newly computed WCS information to image image headers?

    result: Table
        name of variable to be updated by subroutine run.

    runfile : string
        log file name

    print_fit_parameters : Boolean
        Specify whether or not to print out FIT results for each chip.

    print_git_info : Boolean
        Display git repository information?

    output : Boolean
        Should utils.astrometric_utils.create_astrometric_catalog() generate file 'ref_cat.ecsv' and should
        generate_source_catalogs() generate the .reg region files for every chip of every input image and
        should generate_astrometric_catalog() generate file 'refcatalog.cat'?

    num_sources : int, optional
        Maximum number of **brightest sources per chip** which will be used for cross-matching and fitting.
        If set to None, all sources will be used.

    Updates
    -------
    filtered_table: Astropy Table
        Table which contains processing information and alignment results for every raw image evaluated

=======

    update_hdr_wcs : Boolean
        Write newly computed WCS information to image image headers?

    result: Table
        name of variable to be updated by subroutine run.

    runfile : string
        log file name

    print_fit_parameters : Boolean
        Specify whether or not to print out FIT results for each chip.

    print_git_info : Boolean
        Display git repository information?

    output : Boolean
        Should utils.astrometric_utils.create_astrometric_catalog() generate file 'ref_cat.ecsv' and should
        generate_source_catalogs() generate the .reg region files for every chip of every input image and
        should generate_astrometric_catalog() generate file 'refcatalog.cat'?

    num_sources : int, optional
        Maximum number of **brightest sources per chip** which will be used for cross-matching and fitting.
        If set to None, all sources will be used.

    Updates
    -------
    filtered_table: Astropy Table
        Table which contains processing information and alignment results for every raw image evaluated

>>>>>>> 5ccb5dde
    """
    log.info("*** HLAPIPELINE Processing Version {!s} ({!s}) started at: {!s} ***\n".format(__version__, __version_date__, util._ptime()[0]))

    # Define astrometric catalog list in priority order
    catalog_list = ['GAIADR2', 'GAIADR1']

    # 0: print git info
    if print_git_info:
        log.info("{} STEP 0: Display Git revision info  {}".format("-" * 20, "-" * 49))
        full_path = os.path.dirname(__file__)
        repo_path = None
        if "drizzlepac/drizzlepac" in full_path:
            repo_path = full_path.split("drizzlepac/drizzlepac")[0] + "drizzlepac"
        elif "hlapipeline" in full_path:
            repo_path = full_path.split("drizzlepac")[0] + "drizzlepac"
        else:
            pass
        if not os.path.exists(repo_path): repo_path = None  # protect against non-existent paths
        if repo_path:
            get_git_rev_info.print_rev_id(repo_path)  # Display git repository information
        else:
            log.warning("WARNING: Unable to display Git repository revision information.")

    log.info(input_list)

    try:

        # 1: Interpret input data and optional parameters
        log.info("{} STEP 1: Get data {}".format("-" * 20, "-" * 66))
        zero_dt = starting_dt = datetime.datetime.now()
        log.info(str(starting_dt))
        imglist = check_and_get_data(input_list, archive=archive, clobber=clobber)
        log.info("SUCCESS")

        current_dt = datetime.datetime.now()
        delta_dt = (current_dt - starting_dt).total_seconds()
        log.info('Processing time of [STEP 1]: {} sec'.format(delta_dt))
        starting_dt = current_dt
        # 2: Apply filter to input observations to insure that they meet minimum criteria for being able to be aligned
        log.info(
            "{} STEP 2: Filter data {}".format("-" * 20, "-" * 63))
        filtered_table = filter.analyze_data(imglist)

        # Check the table to determine if there is any viable data to be aligned.  The
        # 'doProcess' column (bool) indicates the image/file should or should not be used
        # for alignment purposes.  For filtered data, 'doProcess=0' and 'status=9999' in the table
        # (the status value by default), so there is no need to update the filtered_table here.
        if filtered_table['doProcess'].sum() == 0:
            log.warning("No viable images in filtered table - no processing done.\n")
            current_dt = datetime.datetime.now()
            delta_dt = (current_dt - starting_dt).total_seconds()
            log.info('Processing time of [STEP 2]: {} sec'.format(delta_dt))
            return

        # Get the list of all "good" files to use for the alignment
        process_list = filtered_table['imageName'][np.where(filtered_table['doProcess'])]
        process_list = list(process_list)  # Convert process_list from numpy list to regular python list
        log.info("SUCCESS")

        # Define fitting algorithm list in priority order
        # The match_relative_fit algorithm must have more than one image as the first image is
        # the reference for the remaining images.
        if len(process_list) > 1:
            fit_algorithm_list = [match_relative_fit, match_2dhist_fit, match_default_fit]
        else:
            fit_algorithm_list = [match_2dhist_fit, match_default_fit]

        current_dt = datetime.datetime.now()
        delta_dt = (current_dt - starting_dt).total_seconds()
        log.info('Processing time of [STEP 2]: {} sec'.format(delta_dt))
        starting_dt = current_dt
        # 3: Build WCS for full set of input observations
        log.info("{} STEP 3: Build WCS {}".format("-" * 20, "-" * 65))
        # refwcs = amutils.build_reference_wcs(process_list)
        log.info("SUCCESS")

        current_dt = datetime.datetime.now()
        delta_dt = (current_dt - starting_dt).total_seconds()
        log.info('Processing time of [STEP 3]: {} sec'.format(delta_dt))
        starting_dt = current_dt
        # 4: Extract catalog of observable sources from each input image
        log.info(
            "{} STEP 4: Source finding {}".format("-" * 20, "-" * 60))
        if debug:
            pickle_filename = "{}.source_catalog.pickle".format(process_list[0])
            if os.path.exists(pickle_filename):
                pickle_in = open(pickle_filename, "rb")
                extracted_sources = pickle.load(pickle_in)
                log.info("Using sourcelist extracted from {} generated during the last run to save time.".format(
                    pickle_filename))
            else:
                extracted_sources = generate_source_catalogs(process_list,
                                                             centering_mode='starfind',
                                                             nlargest=num_sources,
                                                             output=output)
                pickle_out = open(pickle_filename, "wb")
                pickle.dump(extracted_sources, pickle_out)
                pickle_out.close()
                log.info("Wrote {}".format(pickle_filename))
        else:
            extracted_sources = generate_source_catalogs(process_list,
                                                         centering_mode='starfind',
                                                         nlargest=num_sources,
                                                         output=output)

        for imgname in extracted_sources.keys():
            table = extracted_sources[imgname]["catalog_table"]

            # Get the location of the current image in the filtered table
            index = np.where(filtered_table['imageName'] == imgname)[0][0]

            # First ensure sources were found

<<<<<<< HEAD
            if table is None or table[1] == None: 
=======
            if table is None or not table[1]:
>>>>>>> 5ccb5dde
                log.warning("No sources found in image {}".format(imgname))
                filtered_table[:]['status'] = 1
                filtered_table[:]['processMsg'] = "No sources found"
                current_dt = datetime.datetime.now()
                delta_dt = (current_dt - starting_dt).total_seconds()
                log.info('Processing time of [STEP 4]: {} sec'.format(delta_dt))
                return

            # The catalog of observable sources must have at least MIN_OBSERVABLE_THRESHOLD entries to be useful
            total_num_sources = 0
            for chipnum in table.keys():
                total_num_sources += len(table[chipnum])

            # Update filtered table with number of found sources
            filtered_table[index]['foundSources'] = total_num_sources

            if total_num_sources < MIN_OBSERVABLE_THRESHOLD:
                log.warning("Not enough sources ({}) found in image {}".format(total_num_sources, imgname))
                filtered_table[:]['status'] = 1
                filtered_table[:]['processMsg'] = "Not enough sources found"
                current_dt = datetime.datetime.now()
                delta_dt = (current_dt - starting_dt).total_seconds()
                log.info('Processing time of [STEP 4]: {} sec'.format(delta_dt))
                return
        log.info("SUCCESS")
        current_dt = datetime.datetime.now()
        delta_dt = (current_dt - starting_dt).total_seconds()
        log.info('Processing time of [STEP 4]: {} sec'.format(delta_dt))
        starting_dt = current_dt
        # 5: Retrieve list of astrometric sources from database

        # Convert input images to tweakwcs-compatible FITSWCS objects and
        # attach source catalogs to them.
        imglist = []
        for group_id, image in enumerate(process_list):
            img = amutils.build_wcscat(image, group_id,
                                       extracted_sources[image]['catalog_table'])
            # add the name of the image to the imglist object
            for im in img:
            #    im.meta['name'] = image
                log.info('im.meta[name] = {}'.format(im.meta['name']))
            imglist.extend(img)
        # store mapping of group_id to filename/chip
        group_id_dict = {}
        for image in imglist:
            group_id_dict["{}_{}".format(image.meta["filename"], image.meta["chip"])] = image.meta["group_id"]

        best_fit_rms = -99999.0
        best_fit_status_dict = {}
        best_fit_qual = 5
        # create pristine copy of imglist that will be used to restore imglist back so it always starts exactly the same
        # for each run.
        orig_imglist = copy.deepcopy(imglist)
        # create dummy list that will be used to preserve imglist best_meta information through the imglist reset process
<<<<<<< HEAD
        temp_imglist = []
=======
        best_imglist = []
>>>>>>> 5ccb5dde
        fit_info_dict = OrderedDict()
        reference_catalog_dict = {}
        for algorithm_name in fit_algorithm_list:  # loop over fit algorithm type
            for catalog_index, catalog_name in enumerate(catalog_list):  # loop over astrometric catalog
                log.info("{} STEP 5: Detect astrometric sources {}".format("-" * 20, "-" * 48))
                log.info("Astrometric Catalog: {}".format(catalog_name))
                # store reference catalogs in a dictionary so that generate_astrometric_catalog() doesn't
                #  execute unnecessarily after it's been run once for a given astrometric catalog.
                if catalog_name in reference_catalog_dict:
                    log.info("Using {} reference catalog from earlier this run.".format(catalog_name))
                    reference_catalog = reference_catalog_dict[catalog_name]
                else:
                    log.info("Generating new reference catalog for {};"
                             " Storing it for potential re-use later this run.".format(catalog_name))
                    reference_catalog = generate_astrometric_catalog(process_list,
                                                                     catalog=catalog_name,
                                                                     output=output)
                    reference_catalog_dict[catalog_name] = reference_catalog

                current_dt = datetime.datetime.now()
                delta_dt = (current_dt - starting_dt).total_seconds()
                log.info('Processing time of [STEP 5]: {} sec'.format(delta_dt))
                starting_dt = current_dt

                if len(reference_catalog) < MIN_CATALOG_THRESHOLD:
                    log.warning("Not enough sources found in catalog {}".format(catalog_name))
                    fit_quality = 5
                    if catalog_index < len(catalog_list) - 1:
                        log.info("Try again with other catalog")
                    else:
                        # bail out if not enough sources can be found any of the astrometric catalogs
                        log.warning("ERROR! No astrometric sources found in any catalog. Exiting...")
                        filtered_table['status'][:] = 1
                        filtered_table['processMsg'][:] = "No astrometric sources found"
                        filtered_table['fit_qual'][:] = fit_quality
                        current_dt = datetime.datetime.now()
                        delta_dt = (current_dt - starting_dt).total_seconds()
                        log.info('Processing time of [STEP 5]: {} sec'.format(delta_dt))
                        return (filtered_table)
                else:
                    log.info("{} STEP 5b: Cross matching and "
                         "fitting {}".format("-" * 20, "-" * 47))
                    imglist = copy.deepcopy(orig_imglist)  # reset imglist to pristine state
<<<<<<< HEAD
                    if temp_imglist:
                        for temp_item, item in zip(temp_imglist, imglist):  # migrate best_meta to new imglist
                            item.best_meta = temp_item.best_meta.copy()
=======
>>>>>>> 5ccb5dde

                    log.info(
                        "{} Catalog {} matched using {} {}".format("-" * 18,
                                                                   catalog_name,
                                                                   algorithm_name.__name__, "-" * 18))
                    try:
                        # restore group IDs to their pristine state prior to each run.
                        for image in imglist:
                            image.meta["group_id"] = group_id_dict["{}_{}".format(image.meta["filename"], image.meta["chip"])]

                        # execute the correct fitting/matching algorithm
                        imglist = algorithm_name(imglist, reference_catalog)

                        # determine the quality of the fit
                        fit_rms, fit_num, fit_quality, filtered_table, fit_status_dict = \
                            determine_fit_quality(
                                imglist,
                                filtered_table,
                                (catalog_index < (len(catalog_list) - 1)),
                                print_fit_parameters=print_fit_parameters)

                        # save fit algorithm name to dictionary key "fit method" in imglist.
                        for imglist_ctr in range(0, len(imglist)):
                            imglist[imglist_ctr].meta['fit method'] = algorithm_name.__name__
                            imglist[imglist_ctr].meta['fit quality'] = fit_quality

                        # populate fit_info_dict
                        fit_info_dict["{} {}".format(catalog_name, algorithm_name.__name__)] = \
                            fit_status_dict[next(iter(fit_status_dict))]
                        fit_info_dict["{} {}".format(catalog_name,
                            algorithm_name.__name__)]['fit_qual'] = fit_quality

                        # Figure out which fit solution to go with based on fit_quality value and maybe also total_rms
                        if fit_quality < 5:
                            if fit_quality == 1:  # valid, non-comprimised solution with total rms < 10 mas...go with this solution.
                                best_fit_rms = fit_rms
<<<<<<< HEAD
                                for item in imglist:
                                    item.best_meta = item.meta.copy()
                                best_fit_status_dict = fit_status_dict.copy()
=======

                                best_imglist = copy.deepcopy(imglist)

                                best_fit_status_dict = fit_status_dict.copy()
                                best_fit_qual = fit_quality
>>>>>>> 5ccb5dde
                                break  # break out of while loop
                            elif fit_quality < best_fit_qual:  # better solution found. keep looping but with the better solution as "best" for now.
                                log.info("Better solution found!")
                                best_fit_rms = fit_rms
<<<<<<< HEAD
                                for item in imglist:
                                    item.best_meta = item.meta.copy()
=======

                                best_imglist = copy.deepcopy(imglist)

>>>>>>> 5ccb5dde
                                best_fit_status_dict = fit_status_dict.copy()
                                best_fit_qual = fit_quality
                            elif fit_quality == best_fit_qual:  # new solution same level of fit_quality. Choose whichever one has the lowest total rms as "best" and keep looping.
                                if best_fit_rms >= 0.:
                                    if fit_rms < best_fit_rms:
                                        best_fit_rms = fit_rms
<<<<<<< HEAD
                                        for item in imglist:
                                            item.best_meta = item.meta.copy()
                                        best_fit_status_dict = fit_status_dict.copy()
                            else:  # new solution has worse fit_quality. discard and continue looping.
                                continue
                            # preserve best fit solution so that it can be inserted into a reinitialized imglist next time through.
                            temp_imglist = copy.deepcopy(imglist)
=======

                                        best_imglist = copy.deepcopy(imglist)

                                        best_fit_status_dict = fit_status_dict.copy()
                                        best_fit_qual = fit_quality
                            else:  # new solution has worse fit_quality. discard and continue looping.
                                continue

>>>>>>> 5ccb5dde
                    except Exception:
                        exc_type, exc_value, exc_tb = sys.exc_info()
                        traceback.print_exception(exc_type, exc_value, exc_tb, file=sys.stdout)
                        log.warning(
                            "WARNING: Catastrophic fitting failure with catalog {} and matching "
                            "algorithm {}.".format(catalog_name,
                                                   algorithm_name.__name__))
                        filtered_table['status'][:] = 1
                        filtered_table['processMsg'][:] = "Fitting failure"
                        # It may be there are additional catalogs and algorithms to try, so keep going
                        fit_quality = 5  # Flag this fit with the 'bad' quality value
                        filtered_table['fit_qual'][:] = fit_quality
                        continue
                    if fit_quality == 1:  # break out of inner  astrometric catalog loop
                        break
            if fit_quality == 1:  # break out of outer fit algorithm loop
                break
<<<<<<< HEAD
=======

        # Reset imglist to point to best solution...
        imglist = copy.deepcopy(best_imglist)

        # Report processing time for this step
>>>>>>> 5ccb5dde
        current_dt = datetime.datetime.now()
        delta_dt = (current_dt - starting_dt).total_seconds()
        log.info('Processing time of [STEP 5b]: {} sec'.format(delta_dt))
        starting_dt = current_dt
<<<<<<< HEAD
=======

>>>>>>> 5ccb5dde
        # 6: Populate the filtered_table
        log.info(
            "{} STEP 6: Collect up information and populate the filtered table "
            "{}".format("-" * 20, "-" * 20))
        if 0 < best_fit_rms < MAX_FIT_RMS:
            log.info("The fitting process was successful with a best fit total "
                     "rms of {} mas".format(best_fit_rms))
        else:
            log.info(
                "The fitting process was unsuccessful with a best fit total rms "
                "of {} mas".format(best_fit_rms))
<<<<<<< HEAD
        if 0 < best_fit_rms < MAX_FIT_LIMIT:
            # update to the meta information with the lowest rms if it is reasonable
            for item in imglist:
                item.meta.update(item.best_meta)
            filtered_table['status'][:] = 0
            fit_status_dict = best_fit_status_dict .copy()
=======

        if 0 < best_fit_rms < MAX_FIT_LIMIT:
            # Update filtered table with best fit results
            filtered_table['status'][:] = 0
            fit_status_dict = best_fit_status_dict.copy()
>>>>>>> 5ccb5dde

            # Protect the writing of the table within the best_fit_rms
            info_keys = OrderedDict(imglist[0].meta['fit_info']).keys()
            # Update filtered table with number of matched sources and other information
            for item in imglist:
                imgname = item.meta['name']
                index = np.where(filtered_table['imageName'] == imgname)[0][0]

                if not item.meta['fit_info']['status'].startswith("FAILED"):
                    for tweakwcs_info_key in info_keys:
                        if not tweakwcs_info_key.startswith("matched"):
                            if tweakwcs_info_key.lower() == 'rms':
                                filtered_table[index]['rms_x'] = item.meta['fit_info'][tweakwcs_info_key][0]
                                filtered_table[index]['rms_y'] = item.meta['fit_info'][tweakwcs_info_key][1]

                    filtered_table[index]['fit_method'] = item.meta['fit method']
                    filtered_table[index]['catalog'] = item.meta['fit_info']['catalog']
                    filtered_table[index]['catalogSources'] = len(reference_catalog)
                    filtered_table[index]['matchSources'] = item.meta['fit_info']['nmatches']
                    filtered_table[index]['rms_ra'] = item.meta['fit_info']['RMS_RA'].value
                    filtered_table[index]['rms_dec'] = item.meta['fit_info']['RMS_DEC'].value
                    filtered_table[index]['fit_rms'] = item.meta['fit_info']['FIT_RMS']
                    filtered_table[index]['total_rms'] = item.meta['fit_info']['TOTAL_RMS']
                    filtered_table[index]['offset_x'], filtered_table[index]['offset_y'] = item.meta['fit_info']['shift']
                    filtered_table[index]['scale'] = item.meta['fit_info']['scale'][0]
                    filtered_table[index]['rotation'] = item.meta['fit_info']['rot']

                    # populate filtered_table fields "status", "compromised" and
                    # "processMsg" with fit_status_dict fields "valid", "compromised"
                    # and "reason".
                    explicit_dict_key = "{},{}".format(item.meta['name'], item.meta['chip'])
                    if fit_status_dict[explicit_dict_key]['valid'] is True:
                        filtered_table[index]['status'] = 0
                    else:
                        filtered_table[index]['status'] = 1
                    if fit_status_dict[explicit_dict_key]['compromised'] is False:
                        filtered_table['compromised'] = 0
                    else:
                        filtered_table['compromised'] = 1

                    filtered_table[index]['processMsg'] = fit_status_dict[explicit_dict_key]['reason']
                    filtered_table['fit_qual'][index] = item.meta['fit quality']

        current_dt = datetime.datetime.now()
        delta_dt = (current_dt - starting_dt).total_seconds()
        log.info('Processing time of [STEP 6]: {} sec'.format(delta_dt))
        starting_dt = current_dt
        # 7: Write new fit solution to input image headers
        log.info("{} STEP 7: Update image headers with new WCS information "
                 "{}".format("-" * 20, "-" * 29))
        if (0 < best_fit_rms < 9999.) and update_hdr_wcs:
<<<<<<< HEAD
=======
            # determine the quality of the fit
>>>>>>> 5ccb5dde
            headerlet_dict = update_image_wcs_info(imglist)
            for table_index in range(0, len(filtered_table)):
                filtered_table[table_index]['headerletFile'] = headerlet_dict[
                    filtered_table[table_index]['imageName']]
            log.info("SUCCESS")
        else:
            log.info(" STEP SKIPPED")

        current_dt = datetime.datetime.now()
        delta_dt = (current_dt - starting_dt).total_seconds()
        log.info('Processing time of [STEP 7]: {} sec'.format(delta_dt))
        log.info('TOTAL Processing time of {} sec'.format((current_dt - zero_dt).total_seconds()))
        log.info(best_fit_status_dict)
        log.info("-" * 104)

        log.info("-" * 104)
        log.info("                             SUMMARY OF ALL FIT ATTEMPTS")
        for item in fit_info_dict.keys():
            log.info("{} {}".format(item, fit_info_dict[item]))
        log.info("-" * 104)

    except Exception:
        exc_type, exc_value, exc_tb = sys.exc_info()
        traceback.print_exception(exc_type, exc_value, exc_tb, file=sys.stdout)
<<<<<<< HEAD
        if debug:
            foo = input("Hit any key to continue\n")
=======
>>>>>>> 5ccb5dde

    finally:

        # Now update the result with the filtered_table contents
        result.meta = filtered_table.meta
        for col in filtered_table.colnames:
            result.add_column(filtered_table[col], name=col)
        filtered_table.pprint(max_width=-1)

# ----------------------------------------------------------------------------------------------------------------------


def match_relative_fit(imglist, reference_catalog):
    """Perform cross-matching and final fit using relative matching algorithm

    Parameters
    ----------
    imglist : list
        List of input image `~tweakwcs.tpwcs.FITSWCS` objects with metadata and source catalogs

    reference_catalog : Table
        Astropy Table of reference sources for this field

    Returns
    --------
    imglist : list
        List of input image `~tweakwcs.tpwcs.FITSWCS` objects with metadata and source catalogs

    """
    log.info("{} STEP 5b: (match_relative_fit) Cross matching and fitting {}".format("-" * 20, "-" * 27))
    # 0: Specify matching algorithm to use
    match = tweakwcs.TPMatch(searchrad=75, separation=0.1, tolerance=2, use2dhist=True)
    # match = tweakwcs.TPMatch(searchrad=250, separation=0.1,
    #                          tolerance=100, use2dhist=False)

    # Align images and correct WCS
    # NOTE: this invocation does not use an astrometric catalog. This call allows all the input images to be aligned in
    # a relative way using the first input image as the reference.
    # 1: Perform relative alignment
    tweakwcs.align_wcs(imglist, None, match=match, expand_refcat=True)

    # Set all the group_id values to be the same so the various images/chips will be aligned to the astrometric
    # reference catalog as an ensemble.
    # astrometric reference catalog as an ensemble. BEWARE: If additional iterations of solutions are to be
    # done, the group_id values need to be restored.
    for image in imglist:
        image.meta["group_id"] = 1234567
    # 2: Perform absolute alignment
    tweakwcs.align_wcs(imglist, reference_catalog, match=match)

    # 3: Interpret RMS values from tweakwcs
    interpret_fit_rms(imglist, reference_catalog)

    return imglist

# ----------------------------------------------------------------------------------------------------------


def match_default_fit(imglist, reference_catalog):
    """Perform cross-matching and final fit using default tolerance matching

    Parameters
    ----------
    imglist : list
        List of input image `~tweakwcs.tpwcs.FITSWCS` objects with metadata and source catalogs

    reference_catalog : Table
        Astropy Table of reference sources for this field

    Returns
    --------
    imglist : list
        List of input image `~tweakwcs.tpwcs.FITSWCS` objects with metadata and source catalogs

    """
    log.info("{} STEP 5b: (match_default_fit) Cross matching and fitting "
             "{}".format("-" * 20, "-" * 27))
    # Specify matching algorithm to use
    match = tweakwcs.TPMatch(searchrad=250, separation=0.1,
                             tolerance=100, use2dhist=False)
    # Align images and correct WCS
    tweakwcs.align_wcs(imglist, reference_catalog, match=match, expand_refcat=False)

    # Interpret RMS values from tweakwcs
    interpret_fit_rms(imglist, reference_catalog)

    return imglist


# ----------------------------------------------------------------------------------------------------------------------


def match_2dhist_fit(imglist, reference_catalog):
    """Perform cross-matching and final fit using 2dHistogram matching

    Parameters
    ----------
    imglist : list
        List of input image `~tweakwcs.tpwcs.FITSWCS` objects with metadata and source catalogs

    reference_catalog : Table
        Astropy Table of reference sources for this field

    Returns
    --------
    imglist : list
        List of input image `~tweakwcs.tpwcs.FITSWCS` objects with metadata and source catalogs

    """
    log.info("{} STEP 5b: (match_2dhist_fit) Cross matching and fitting "
             "{}".format("-" * 20, "-" * 28))
    # Specify matching algorithm to use
    match = tweakwcs.TPMatch(searchrad=75, separation=0.1, tolerance=2.0, use2dhist=True)
    # Align images and correct WCS
    tweakwcs.align_wcs(imglist, reference_catalog, match=match, expand_refcat=False)

    # Interpret RMS values from tweakwcs
    interpret_fit_rms(imglist, reference_catalog)

    return imglist


# ----------------------------------------------------------------------------------------------------------


def determine_fit_quality(imglist, filtered_table, catalogs_remaining, print_fit_parameters=True):
    """Determine the quality of the fit to the data

    Parameters
    ----------
    imglist : list
        output of interpret_fits. Contains sourcelist tables, newly computed WCS info, etc. for every chip of
        every valid input image.  This list should have been  updated, in-place, with the new RMS values;
        specifically,

            * 'FIT_RMS': RMS of the separations between fitted image positions and reference positions
            * 'TOTAL_RMS': mean of the FIT_RMS values for all observations
            * 'NUM_FITS': number of images/group_id's with successful fits included in the TOTAL_RMS

        These entries are added to the 'fit_info' dictionary.

    filtered_table : object
        Astropy Table object containing data pertaining to the associated dataset, including
        the doProcess bool.  It is intended this table is updated by subsequent functions for
        bookkeeping purposes.

    catalogs_remaining : bool
        Specify whether additional catalogs remain to be fit against.

    print_fit_parameters : bool
        Specify whether or not to print out FIT results for each chip

    Returns
    -------
    max_rms_val : float
        The best Total rms determined from all of the images

    num_xmatches: int
        The number of stars used in matching the data


    fit_quality : int
        fit quality category:
            * 1 = valid solution with rms < 10 mas
            * 2 = Valid but compromised solution with rms < 10 mas
            * 3 = Valid solution with RMS >= 10 mas
            * 4 = Valid but compromised solution with RMS >= 10 mas
            * 5 = Not valid solution

    filtered_table : object
        modified filtered_table object

    fit_status_dict : dictionary
        Dictionary containing the following:
            * overall fit validity (Boolean)
            * total (visit-level) RMS value in mas (float)
            * number of matched sources (int)
            * fit compromised status (Boolean)
            * reason fit is considered 'compromised' (only populated if "compromised" field is "True")
    """
    tweakwcs_info_keys = OrderedDict(imglist[0].meta['fit_info']).keys()
    max_rms_val = 1e9
    num_xmatches = 0
    fit_status_dict = {}
    xshifts = []
    yshifts = []
    overall_valid = True
    overall_comp = False
    for item in imglist:
        if item.meta['fit_info']['status'].startswith('FAILED') is False:
            xshifts.append(item.meta['fit_info']['shift'][0])
            yshifts.append(item.meta['fit_info']['shift'][1])

    for item in imglist:
        image_name = item.meta['name']
        chip_num = item.meta['chip']

        # Build fit_status_dict entry
        dict_key = "{},{}".format(image_name, chip_num)
        fit_status_dict[dict_key] = {'valid': False,
                                  'max_rms': max_rms_val,
                                  'num_matches': num_xmatches,
                                  'compromised': False,
                                  'reason': ""}
        # Handle fitting failures (no matches found)
        if item.meta['fit_info']['status'].startswith("FAILED") is True:
            log.warning("No cross matches found in any catalog for {} "
                        "- no processing done.".format(image_name))
            continue
        fit_rms_val = item.meta['fit_info']['FIT_RMS']
        max_rms_val = item.meta['fit_info']['TOTAL_RMS']
        # fit_rms_ra = item.meta['fit_info']['RMS_RA']
        # fit_rms_dec = item.meta['fit_info']['RMS_DEC']
        # rms_ratio = abs(fit_rms_ra - fit_rms_dec) / min(fit_rms_ra, fit_rms_dec)
        num_xmatches = item.meta['fit_info']['nmatches']
        fit_status_dict[dict_key]['max_rms'] = max_rms_val
        fit_status_dict[dict_key]['num_matches'] = num_xmatches

        if num_xmatches < MIN_CROSS_MATCHES:
            if catalogs_remaining:
                log.warning(
                    "Not enough cross matches found between astrometric"
                    "catalog and sources found in {}".format(image_name))
                continue

        # Execute checks
        nmatches_check = False
        if num_xmatches > 4:
            nmatches_check = True

        radial_offset_check = False
        radial_offset = math.sqrt(
            float(item.meta['fit_info']['shift'][0])**2 +
            float(item.meta['fit_info']['shift'][0])**2) * item.wcs.pscale  # radial offset in arssec
        if float(num_xmatches) * 0.36 > 0.8 + (radial_offset / 10.0)**8:
            radial_offset_check = True

        large_rms_check = True
        if fit_rms_val > 150. or max_rms_val > 150.:
            large_rms_check = False

        # fitRmsCheck = False
        # if fit_rms_val < max_rms_val:
        #     fitRmsCheck = True

        consistency_check = True
        rms_limit = max(item.meta['fit_info']['TOTAL_RMS'], 10.)
        if not math.sqrt(np.std(np.asarray(xshifts)) ** 2 + np.std(
<<<<<<< HEAD
                         np.asarray(yshifts)) ** 2) <= (rms_limit / 1000.0) / (item.wcs.pscale):
=======
                         np.asarray(yshifts)) ** 2) <= (rms_limit / MAS_TO_ARCSEC) / (item.wcs.pscale):  # \
                         # or rms_ratio > MAX_RMS_RATIO:
>>>>>>> 5ccb5dde
            consistency_check = False

        # Decide if fit solutions are valid based on checks
        if not consistency_check:  # Failed consistency check
            fit_status_dict[dict_key]['valid'] = False
            fit_status_dict[dict_key]['compromised'] = False
            fit_status_dict[dict_key]['reason'] = "Consistency violation!"
        elif not large_rms_check:  # RMS value(s) too large
            fit_status_dict[dict_key]['valid'] = False
            fit_status_dict[dict_key]['compromised'] = False
            fit_status_dict[dict_key]['reason'] = "RMS too large (>150 mas)!"
        elif not radial_offset_check:  # Failed radial offset check
            fit_status_dict[dict_key]['valid'] = False
            fit_status_dict[dict_key]['compromised'] = False
            fit_status_dict[dict_key]['reason'] = "Radial offset value too large!"
        elif not nmatches_check:  # Too few matches
            fit_status_dict[dict_key]['valid'] = True
            fit_status_dict[dict_key]['compromised'] = True
            fit_status_dict[dict_key]['reason'] = "Too few matches!"
        else:  # all checks passed. Valid solution.
            fit_status_dict[dict_key]['valid'] = True
            fit_status_dict[dict_key]['compromised'] = False
            fit_status_dict[dict_key]['reason'] = ""
        # for now, generate overall valid and compromised values. Basically, if any of the entries for "valid" is False,
        # "valid" is False, treat the whole dataset as not valid. Same goes for compromised.
        if not fit_status_dict[dict_key]['valid']:
            overall_valid = False
        if fit_status_dict[dict_key]['compromised']:
            overall_comp = True

        log.info('RESULTS FOR {} Chip {}: FIT_RMS = {} mas, TOTAL_RMS = {}'
                 ' mas, NUM =  {}'.format(image_name,
                                          item.meta['chip'],
                                          fit_rms_val,
                                          max_rms_val,
                                          num_xmatches))
        # print fit params to screen
        if print_fit_parameters:
            log.info("{} FIT PARAMETERS {}".format("~" * 35, "~" * 34))
            log.info("image: {}".format(image_name))
            log.info("chip: {}".format(item.meta['chip']))
            log.info("group_id: {}".format(item.meta['group_id']))
            for tweakwcs_info_key in tweakwcs_info_keys:
                if not tweakwcs_info_key.startswith("matched"):
                    log.info("{} : {}".format(tweakwcs_info_key, item.meta['fit_info'][tweakwcs_info_key]))
            log.info("~" * 84)
            log.info("nmatches_check: {} radial_offset_check: {}"
                     " large_rms_check: {},"
                     " consistency_check: {}".format(nmatches_check,
                                                    radial_offset_check,
                                                    large_rms_check,
                                                    consistency_check))


    # determine which fit quality category this latest fit falls into
    if overall_valid is False:
        fit_quality = 5
        log.info("FIT SOLUTION REJECTED")
        filtered_table['status'][:] = 1
        for ctr in range(0, len(filtered_table)):
            filtered_table[ctr]['processMsg'] = fit_status_dict[filtered_table[ctr]['imageName'] + ",1"]["reason"]
    else:
        for ctr in range(0, len(filtered_table)):
            filtered_table[ctr]['processMsg'] = ""
        if overall_comp is False and max_rms_val < 10.:
            log.info("Valid solution with RMS < 10 mas found!")
            fit_quality = 1
        elif overall_comp is True and max_rms_val < 10.:
            log.info("Valid but compromised solution with RMS < 10 mas found!")
            fit_quality = 2
        elif overall_comp is False and max_rms_val >= 10.:
            log.info("Valid solution with RMS >= 10 mas found!")
            fit_quality = 3
        else:
            log.info("Valid but compromised solution with RMS >= 10 mas found!")
            fit_quality = 4

    if print_fit_parameters:
        for item in imglist: log.info(fit_status_dict["{},{}".format(item.meta['name'], item.meta['chip'])])

    if max_rms_val > MAX_FIT_RMS:
        log.info("Total fit RMS value = {} mas greater than the maximum threshold value {}.".format(max_rms_val, MAX_FIT_RMS))
    if not overall_valid:
        log.info("The fit solution for some or all of the images is not valid.")
    if max_rms_val > MAX_FIT_RMS or not overall_valid:
        log.info("Try again with the next catalog")
    else:
        log.info("Fit calculations successful.")
    return max_rms_val, num_xmatches, fit_quality, filtered_table, fit_status_dict


# ----------------------------------------------------------------------------------------------------------------------


def generate_astrometric_catalog(imglist, **pars):
    """Generates a catalog of all sources from an existing astrometric catalog are
       in or near the FOVs of the images in the input list.

    Parameters
    ----------
    imglist : list
        List of one or more calibrated fits images that will be used for catalog generation.

    Returns
    =======
    ref_table : object
        Astropy Table object of the catalog

    """
    # generate catalog
    temp_pars = pars.copy()
    if pars['output'] is True:
        pars['output'] = 'ref_cat.ecsv'
    else:
        pars['output'] = None
    out_catalog = amutils.create_astrometric_catalog(imglist, **pars)
    pars = temp_pars.copy()
    # if the catalog has contents, write the catalog to ascii text file
    if len(out_catalog) > 0 and pars['output']:
        catalog_filename = "refcatalog.cat"
        out_catalog.write(catalog_filename, format="ascii.fast_commented_header")
        log.info("Wrote reference catalog {}.".format(catalog_filename))

    return(out_catalog)


# ----------------------------------------------------------------------------------------------------------------------


def generate_source_catalogs(imglist, **pars):
    """Generates a dictionary of source catalogs keyed by image name.

    Parameters
    ----------
    imglist : list
        List of one or more calibrated fits images that will be used for source detection.

    Returns
    -------
    sourcecatalogdict : dictionary
        a dictionary (keyed by image name) of two-element dictionaries which contain the following:
            * a dictionary of the detector-specific processing parameters
            * an astropy table of position and photometry information of all detected sources
    """
    output = pars.get('output', False)
    sourcecatalogdict = {}
    for imgname in imglist:
        log.info("Image name: {}".format(imgname))

        sourcecatalogdict[imgname] = {}

        # open image
        imghdu = fits.open(imgname)
        imgprimaryheader = imghdu[0].header
        instrument = imgprimaryheader['INSTRUME'].lower()
        detector = imgprimaryheader['DETECTOR'].lower()

        # get instrument/detector-specific image alignment parameters
        if instrument in detector_specific_params.keys():
            if detector in detector_specific_params[instrument].keys():
                detector_pars = detector_specific_params[instrument][detector]
                # to allow generate_source_catalog to get detector specific parameters
                detector_pars.update(pars)
                sourcecatalogdict[imgname]["params"] = detector_pars
            else:
                sys.error("ERROR! Unrecognized detector '{}'. Exiting...".format(detector))
                log.exit("ERROR! Unrecognized detector '{}'. Exiting...".format(detector))
        else:
            sys.error("ERROR! Unrecognized instrument '{}'. Exiting...".format(instrument))
            log.exit("ERROR! Unrecognized instrument '{}'. Exiting...".format(instrument))

        # Identify sources in image, convert coords from chip x, y form to reference WCS sky RA, Dec form.
        imgwcs = HSTWCS(imghdu, 1)
        # Convert fwhmpsf from arsec to pixels
        fwhmpsf_pix = sourcecatalogdict[imgname]["params"]['fwhmpsf'] / imgwcs.pscale
        sourcecatalogdict[imgname]["catalog_table"] = \
            amutils.generate_source_catalog(imghdu, fwhm=fwhmpsf_pix, **detector_pars)

        # write out coord lists to files for diagnostic purposes. Protip: To display the sources in these files in DS9,
        # set the "Coordinate System" option to "Physical" when loading the region file.
        imgroot = os.path.basename(imgname).split('_')[0]
        num_sci = amutils.countExtn(imghdu)
        # Allow user to decide when and how to write out catalogs to files
        if output:
            for chip in range(1, num_sci + 1):
                chip_cat = sourcecatalogdict[imgname]["catalog_table"][chip]
                if chip_cat and len(chip_cat) > 0:
                    regfilename = "{}_sci{}_src.reg".format(imgroot, chip)
                    out_table = Table(chip_cat)
                    # To align with positions of sources in DS9/IRAF
                    out_table['xcentroid'] += 1
                    out_table['ycentroid'] += 1
                    out_table.write(regfilename,
                                    include_names=["xcentroid", "ycentroid"],
                                    format="ascii.fast_commented_header")
                    log.info("Wrote region file {}\n".format(regfilename))
        imghdu.close()
    return(sourcecatalogdict)


# ----------------------------------------------------------------------------------------------------------------------


def update_image_wcs_info(tweakwcs_output):
    """Write newly computed WCS information to image headers and write headerlet files

        Parameters
        ----------
        tweakwcs_output : list
            output of tweakwcs. Contains sourcelist tables, newly computed WCS info, etc. for every chip of every valid
            every valid input image.

        Returns
        -------
        out_headerlet_list : dictionary
            a dictionary of the headerlet files created by this subroutine, keyed by flt/flc fits filename.
        """
    out_headerlet_dict = {}

    for item in tweakwcs_output:
        image_name = item.meta['filename']
        chipnum = item.meta['chip']
        if chipnum == 1:
            chipctr = 1
            hdulist = fits.open(image_name, mode='update')
            num_sci_ext = amutils.countExtn(hdulist)

            # generate wcs name for updated image header, headerlet
            # Just in case header value 'wcs_name' is empty.
            if item.meta['fit method'] == 'match_relative_fit':
                fit_method = 'REL'
            else:
                fit_method = 'IMG'

            if not hdulist['SCI', 1].header['WCSNAME'] or hdulist['SCI', 1].header['WCSNAME'] == "":
                wcs_name = "FIT_{}_{}".format(fit_method, item.meta['catalog_name'])
            else:
                wname = hdulist['sci', 1].header['wcsname']
                if "-" in wname:
                    wcs_name = '{}-FIT_{}_{}'.format(wname[:wname.index('-')],
                                                    fit_method,
                                                    item.meta['fit_info']['catalog'])
                else:
                    wcs_name = '{}-FIT_{}_{}'.format(wname, fit_method, item.meta['fit_info']['catalog'])

            # establish correct mapping to the science extensions
            sci_ext_dict = {}
            for sci_ext_ctr in range(1, num_sci_ext + 1):
                sci_ext_dict["{}".format(sci_ext_ctr)] = fileutil.findExtname(hdulist, 'sci', extver=sci_ext_ctr)

        # update header with new WCS info
        updatehdr.update_wcs(hdulist, sci_ext_dict["{}".format(item.meta['chip'])], item.wcs, wcsname=wcs_name,
                                 reusename=True, verbose=True)
        if chipctr == num_sci_ext:
            # Close updated flc.fits or flt.fits file
            # log.info("CLOSE {}\n".format(image_name))  # TODO: Remove before deployment
            hdulist.flush()
            hdulist.close()

            # Create headerlet
            out_headerlet = headerlet.create_headerlet(image_name, hdrname=wcs_name, wcsname=wcs_name)

            # Update headerlet
            update_headerlet_phdu(item, out_headerlet)

            # Write headerlet
            if image_name.endswith("flc.fits"):
                headerlet_filename = image_name.replace("flc", "flt_hlet")
            if image_name.endswith("flt.fits"):
                headerlet_filename = image_name.replace("flt", "flt_hlet")
            out_headerlet.writeto(headerlet_filename, clobber=True)
            log.info("Wrote headerlet file {}.\n\n".format(headerlet_filename))
            out_headerlet_dict[image_name] = headerlet_filename

            # Attach headerlet as HDRLET extension
            headerlet.attach_headerlet(image_name, headerlet_filename)

        chipctr += 1
    return (out_headerlet_dict)


# --------------------------------------------------------------------------------------------------------------
def update_headerlet_phdu(tweakwcs_item, headerlet):
    """Update the primary header data unit keywords of a headerlet object in-place

    Parameters
    ==========
    tweakwcs_item :
        Basically the output from tweakwcs which contains the cross match and fit information for every chip
        of every valid input image.

    headerlet : headerlet object
        object containing WCS information
    """

    # Get the data to be used as values for FITS keywords
    rms_ra = tweakwcs_item.meta['fit_info']['RMS_RA'].value
    rms_dec = tweakwcs_item.meta['fit_info']['RMS_DEC'].value
    fit_rms = tweakwcs_item.meta['fit_info']['FIT_RMS']
    nmatch = tweakwcs_item.meta['fit_info']['nmatches']
    catalog = tweakwcs_item.meta['fit_info']['catalog']
    fit_method = tweakwcs_item.meta['fit method']

    x_shift = (tweakwcs_item.meta['fit_info']['shift'])[0]
    y_shift = (tweakwcs_item.meta['fit_info']['shift'])[1]
    rot = tweakwcs_item.meta['fit_info']['rot']
    scale = tweakwcs_item.meta['fit_info']['scale'][0]
    skew = tweakwcs_item.meta['fit_info']['skew']

    # Update the existing FITS keywords
    primary_header = headerlet[0].header
    primary_header['RMS_RA'] = rms_ra
    primary_header['RMS_DEC'] = rms_dec
    primary_header['NMATCH'] = nmatch
    primary_header['CATALOG'] = catalog
    primary_header['FITMETH'] = fit_method

    # Create a new FITS keyword
    primary_header['FIT_RMS'] = (fit_rms, 'RMS (mas) of the 2D fit of the headerlet solution')

    # Create the set of HISTORY keywords
    primary_header['HISTORY'] = '~~~~~ FIT PARAMETERS ~~~~~'
    primary_header['HISTORY'] = '{:>15} : {:9.4f} "/pixels'.format('platescale', tweakwcs_item.wcs.pscale)
    primary_header['HISTORY'] = '{:>15} : {:9.4f} pixels'.format('x_shift', x_shift)
    primary_header['HISTORY'] = '{:>15} : {:9.4f} pixels'.format('y_shift', y_shift)
    primary_header['HISTORY'] = '{:>15} : {:9.4f} degrees'.format('rotation', rot)
    primary_header['HISTORY'] = '{:>15} : {:9.4f}'.format('scale', scale)
    primary_header['HISTORY'] = '{:>15} : {:9.4f}'.format('skew', skew)


# ----------------------------------------------------------------------------------------------------------
def interpret_fit_rms(tweakwcs_output, reference_catalog):
    """Interpret the FIT information to convert RMS to physical units

    Parameters
    ----------
    tweakwcs_output : list
        output of tweakwcs. Contains sourcelist tables, newly computed WCS info, etc. for every chip of every valid
        input image.  This list gets updated, in-place, with the new RMS values;
        specifically,

            * 'FIT_RMS': RMS of the separations between fitted image positions and reference positions
            * 'TOTAL_RMS': mean of the FIT_RMS values for all observations
            * 'NUM_FITS': number of images/group_id's with successful fits included in the TOTAL_RMS

        These entries are added to the 'fit_info' dictionary.

    reference_catalog : astropy.Table
        Table of reference source positions used for the fit

    Returns
    -------
    Nothing
    """
    # Start by collecting information by group_id
    group_ids = [info.meta['group_id'] for info in tweakwcs_output]
    # Compress the list to have only unique group_id values to avoid some unnecessary iterations
    group_ids = list(set(group_ids))
    group_dict = {'avg_RMS': None}
    obs_rms = []
    for group_id in group_ids:
        for item in tweakwcs_output:
            # When status = FAILED (fit failed) or REFERENCE (relative alignment done with first image
            # as the reference), skip to the beginning of the loop as there is no 'fit_info'.
            if item.meta['fit_info']['status'] != 'SUCCESS':
                continue
            # Make sure to store data for any particular group_id only once.
            if item.meta['group_id'] == group_id and \
               group_id not in group_dict:
                group_dict[group_id] = {'ref_idx': None, 'FIT_RMS': None}
                log.info("fit_info: {}".format(item.meta['fit_info']))
                tinfo = item.meta['fit_info']
                ref_idx = tinfo['matched_ref_idx']
                fitmask = tinfo['fitmask']
                group_dict[group_id]['ref_idx'] = ref_idx
                ref_RA = reference_catalog[ref_idx]['RA'][fitmask]
                ref_DEC = reference_catalog[ref_idx]['DEC'][fitmask]
                input_RA = tinfo['fit_RA']
                input_DEC = tinfo['fit_DEC']
                img_coords = SkyCoord(input_RA, input_DEC,
                                      unit='deg', frame='icrs')
                ref_coords = SkyCoord(ref_RA, ref_DEC, unit='deg', frame='icrs')
                dra, ddec = img_coords.spherical_offsets_to(ref_coords)
                ra_rms = np.std(dra.to(u.mas))
                dec_rms = np.std(ddec.to(u.mas))
                fit_rms = np.std(Angle(img_coords.separation(ref_coords), unit=u.mas)).value
                group_dict[group_id]['FIT_RMS'] = fit_rms
                group_dict[group_id]['RMS_RA'] = ra_rms
                group_dict[group_id]['RMS_DEC'] = dec_rms

                obs_rms.append(fit_rms)
    # Compute RMS for entire ASN/observation set
    total_rms = np.mean(obs_rms)
    # total_rms = np.sqrt(np.sum(np.array(obs_rms)**2))

    # Now, append computed results to tweakwcs_output
    for item in tweakwcs_output:
        group_id = item.meta['group_id']
        if group_id in group_dict:
            fit_rms = group_dict[group_id]['FIT_RMS']
            ra_rms = group_dict[group_id]['RMS_RA']
            dec_rms = group_dict[group_id]['RMS_DEC']
        else:
            fit_rms = None
            ra_rms = None
            dec_rms = None

        item.meta['fit_info']['FIT_RMS'] = fit_rms
        item.meta['fit_info']['TOTAL_RMS'] = total_rms
        item.meta['fit_info']['NUM_FITS'] = len(group_ids)
        item.meta['fit_info']['RMS_RA'] = ra_rms
        item.meta['fit_info']['RMS_DEC'] = dec_rms
        item.meta['fit_info']['catalog'] = reference_catalog.meta['catalog']


# ----------------------------------------------------------------------------------------------------------------------


if __name__ == '__main__':

    parser = argparse.ArgumentParser(description='Align images')
    parser.add_argument('raw_input_list', nargs='+', help='The Images one '
                        'wishes to align. Valid input formats: '
                        '1. An association name; Example; j92c12345. '
                        '2. A space-separated list of flc.fits (or flt.fits) '
                        'files to align; Example: aaa_flc.fits bbb_flc.fits  '
                        'ccc_flc.fits 3. a simple text file containing a list '
                        'of fits files to align, one per line; '
                        'Example: input_list.txt')

    parser.add_argument('-a', '--archive', required=False, action='store_true',
                        help='Turning on this option will retain '
                             'copies of the downloaded files in the '
                             'astroquery created sub-directories.')

    parser.add_argument('-c', '--clobber', required=False, action='store_true',
                        help='If this option is turned on, the '
                             'program will download new copies of the input '
                             'files, overwriting any existing local copies in '
                             'the working directory')

    parser.add_argument('-d', '--debug', required=False, action='store_true',
                        help='If this option is turned on, the program will '
                             'attempt to use saved sourcelists stored in a '
                             'pickle file generated during a previous run. '
                             'Using a saved sorucelist instead of generating '
                             'new sourcelists greatly reduces overall run '
                             'time. If the pickle file does not exist, the '
                             'program will generate new sourcelists and save '
                             'them in a pickle file named after the first '
                             'input file.')

    parser.add_argument('-g', '--print_git_info', required=False,
                        action='store_true',
                        help='Turning on this option will '
                             'display git repository information at the start '
                             'of the run.')

    parser.add_argument('-o', '--output', required=False, action='store_true',
                        help='If turned on, '
                             'utils.astrometric_utils.create_astrometric_'
                             'catalog() generate file "ref_cat.ecsv", '
                             'generate_source_catalogs() generate the .reg '
                             'region files for every chip of every input '
                             'image and generate_astrometric_catalog() '
                             'generate file "refcatalog.cat".')

    parser.add_argument('-p', '--print_fit_parameters', required=False,
                        action='store_true', help='Turning on this option '
                               'will print out fit results for each chip.')

    parser.add_argument('-u', '--update_hdr_wcs', required=False,
                        action='store_true',
                        help='Turning on this option will write newly '
                             'computed WCS information to image image headers '
                             'and create headerlet files.')
    args = parser.parse_args()

    # Build list of input images
    input_list = []
    for item in args.raw_input_list:
        if os.path.exists(item):
            if item.endswith(".fits"):
                input_list.append(item)
            else:
                with open(item, 'r') as infile:
                    file_lines = infile.readlines()
                for file_line in file_lines:
                    input_list.append(file_line.strip())
        else:
            log.info("{} not found in working directory!".format(item))
            input_list.append(item)

    # Get to it!
    return_value = perform_align(input_list,
                                 archive=args.archive,
                                 clobber=args.clobber,
                                 debug=args.debug,
                                 update_hdr_wcs=args.update_hdr_wcs,
                                 print_fit_parameters=args.print_fit_parameters,
                                 print_git_info=args.print_git_info,
                                 output=args.output)
    log.info(return_value)<|MERGE_RESOLUTION|>--- conflicted
+++ resolved
@@ -39,11 +39,7 @@
 MIN_CROSS_MATCHES = 3
 MIN_FIT_MATCHES = 6
 MAX_FIT_RMS = 10  # RMS now in mas, 1.0
-<<<<<<< HEAD
-MAX_FIT_LIMIT = 1000  # Maximum RMS that a result is useful
-=======
 MAX_FIT_LIMIT = 150  # Maximum RMS that a result is useful
->>>>>>> 5ccb5dde
 MAX_SOURCES_PER_CHIP = 250  # Maximum number of sources per chip to include in source catalog
 # MAX_RMS_RATIO = 1.0  # Maximum ratio between RMS in RA and DEC which still represents a valid fit
 MAS_TO_ARCSEC = 1000.  # Conversion factor from milli-arcseconds to arcseconds
@@ -90,10 +86,7 @@
     candidate_list = []   # File names gathered from *_asn.fits file
     ipppssoot_list = []   # ipppssoot names used to avoid duplicate downloads
     total_input_list = []  # Output full filename list of data on disk
-<<<<<<< HEAD
-=======
     member_suffix = '_flc.fits'
->>>>>>> 5ccb5dde
 
     # Loop over the input_list to determine if the item in the input_list is a full association file
     # (*_asn.fits), a full individual image file (aka singleton, *_flt.fits), or a root name specification
@@ -125,15 +118,11 @@
                     if memname.find('_') != -1:
                         candidate_list.append(memname)
                     else:
-<<<<<<< HEAD
-                        candidate_list.append(memname + '_flc.fits')
-=======
                         # Define suffix for all members based on what files are present
                         if not os.path.exists(memname + member_suffix):
                             member_suffix = '_flt.fits'
 
                         candidate_list.append(memname + member_suffix)
->>>>>>> 5ccb5dde
             elif suffix in ['flc', 'flt']:
                 if lc_input_item not in candidate_list:
                     candidate_list.append(lc_input_item)
@@ -257,7 +246,6 @@
         Attempt to use saved sourcelists stored in pickle files if they exist, or if they do not exist, save
         sourcelists in pickle files for reuse so that step 4 can be skipped for faster subsequent
         debug/development runs??
-<<<<<<< HEAD
 
     update_hdr_wcs : Boolean
         Write newly computed WCS information to image image headers?
@@ -288,38 +276,6 @@
     filtered_table: Astropy Table
         Table which contains processing information and alignment results for every raw image evaluated
 
-=======
-
-    update_hdr_wcs : Boolean
-        Write newly computed WCS information to image image headers?
-
-    result: Table
-        name of variable to be updated by subroutine run.
-
-    runfile : string
-        log file name
-
-    print_fit_parameters : Boolean
-        Specify whether or not to print out FIT results for each chip.
-
-    print_git_info : Boolean
-        Display git repository information?
-
-    output : Boolean
-        Should utils.astrometric_utils.create_astrometric_catalog() generate file 'ref_cat.ecsv' and should
-        generate_source_catalogs() generate the .reg region files for every chip of every input image and
-        should generate_astrometric_catalog() generate file 'refcatalog.cat'?
-
-    num_sources : int, optional
-        Maximum number of **brightest sources per chip** which will be used for cross-matching and fitting.
-        If set to None, all sources will be used.
-
-    Updates
-    -------
-    filtered_table: Astropy Table
-        Table which contains processing information and alignment results for every raw image evaluated
-
->>>>>>> 5ccb5dde
     """
     log.info("*** HLAPIPELINE Processing Version {!s} ({!s}) started at: {!s} ***\n".format(__version__, __version_date__, util._ptime()[0]))
 
@@ -433,11 +389,7 @@
 
             # First ensure sources were found
 
-<<<<<<< HEAD
-            if table is None or table[1] == None: 
-=======
             if table is None or not table[1]:
->>>>>>> 5ccb5dde
                 log.warning("No sources found in image {}".format(imgname))
                 filtered_table[:]['status'] = 1
                 filtered_table[:]['processMsg'] = "No sources found"
@@ -492,11 +444,7 @@
         # for each run.
         orig_imglist = copy.deepcopy(imglist)
         # create dummy list that will be used to preserve imglist best_meta information through the imglist reset process
-<<<<<<< HEAD
-        temp_imglist = []
-=======
         best_imglist = []
->>>>>>> 5ccb5dde
         fit_info_dict = OrderedDict()
         reference_catalog_dict = {}
         for algorithm_name in fit_algorithm_list:  # loop over fit algorithm type
@@ -540,12 +488,6 @@
                     log.info("{} STEP 5b: Cross matching and "
                          "fitting {}".format("-" * 20, "-" * 47))
                     imglist = copy.deepcopy(orig_imglist)  # reset imglist to pristine state
-<<<<<<< HEAD
-                    if temp_imglist:
-                        for temp_item, item in zip(temp_imglist, imglist):  # migrate best_meta to new imglist
-                            item.best_meta = temp_item.best_meta.copy()
-=======
->>>>>>> 5ccb5dde
 
                     log.info(
                         "{} Catalog {} matched using {} {}".format("-" * 18,
@@ -582,44 +524,24 @@
                         if fit_quality < 5:
                             if fit_quality == 1:  # valid, non-comprimised solution with total rms < 10 mas...go with this solution.
                                 best_fit_rms = fit_rms
-<<<<<<< HEAD
-                                for item in imglist:
-                                    item.best_meta = item.meta.copy()
-                                best_fit_status_dict = fit_status_dict.copy()
-=======
 
                                 best_imglist = copy.deepcopy(imglist)
 
                                 best_fit_status_dict = fit_status_dict.copy()
                                 best_fit_qual = fit_quality
->>>>>>> 5ccb5dde
                                 break  # break out of while loop
                             elif fit_quality < best_fit_qual:  # better solution found. keep looping but with the better solution as "best" for now.
                                 log.info("Better solution found!")
                                 best_fit_rms = fit_rms
-<<<<<<< HEAD
-                                for item in imglist:
-                                    item.best_meta = item.meta.copy()
-=======
 
                                 best_imglist = copy.deepcopy(imglist)
 
->>>>>>> 5ccb5dde
                                 best_fit_status_dict = fit_status_dict.copy()
                                 best_fit_qual = fit_quality
                             elif fit_quality == best_fit_qual:  # new solution same level of fit_quality. Choose whichever one has the lowest total rms as "best" and keep looping.
                                 if best_fit_rms >= 0.:
                                     if fit_rms < best_fit_rms:
                                         best_fit_rms = fit_rms
-<<<<<<< HEAD
-                                        for item in imglist:
-                                            item.best_meta = item.meta.copy()
-                                        best_fit_status_dict = fit_status_dict.copy()
-                            else:  # new solution has worse fit_quality. discard and continue looping.
-                                continue
-                            # preserve best fit solution so that it can be inserted into a reinitialized imglist next time through.
-                            temp_imglist = copy.deepcopy(imglist)
-=======
 
                                         best_imglist = copy.deepcopy(imglist)
 
@@ -628,7 +550,6 @@
                             else:  # new solution has worse fit_quality. discard and continue looping.
                                 continue
 
->>>>>>> 5ccb5dde
                     except Exception:
                         exc_type, exc_value, exc_tb = sys.exc_info()
                         traceback.print_exception(exc_type, exc_value, exc_tb, file=sys.stdout)
@@ -646,22 +567,16 @@
                         break
             if fit_quality == 1:  # break out of outer fit algorithm loop
                 break
-<<<<<<< HEAD
-=======
 
         # Reset imglist to point to best solution...
         imglist = copy.deepcopy(best_imglist)
 
         # Report processing time for this step
->>>>>>> 5ccb5dde
         current_dt = datetime.datetime.now()
         delta_dt = (current_dt - starting_dt).total_seconds()
         log.info('Processing time of [STEP 5b]: {} sec'.format(delta_dt))
         starting_dt = current_dt
-<<<<<<< HEAD
-=======
-
->>>>>>> 5ccb5dde
+
         # 6: Populate the filtered_table
         log.info(
             "{} STEP 6: Collect up information and populate the filtered table "
@@ -673,20 +588,11 @@
             log.info(
                 "The fitting process was unsuccessful with a best fit total rms "
                 "of {} mas".format(best_fit_rms))
-<<<<<<< HEAD
-        if 0 < best_fit_rms < MAX_FIT_LIMIT:
-            # update to the meta information with the lowest rms if it is reasonable
-            for item in imglist:
-                item.meta.update(item.best_meta)
-            filtered_table['status'][:] = 0
-            fit_status_dict = best_fit_status_dict .copy()
-=======
 
         if 0 < best_fit_rms < MAX_FIT_LIMIT:
             # Update filtered table with best fit results
             filtered_table['status'][:] = 0
             fit_status_dict = best_fit_status_dict.copy()
->>>>>>> 5ccb5dde
 
             # Protect the writing of the table within the best_fit_rms
             info_keys = OrderedDict(imglist[0].meta['fit_info']).keys()
@@ -738,10 +644,7 @@
         log.info("{} STEP 7: Update image headers with new WCS information "
                  "{}".format("-" * 20, "-" * 29))
         if (0 < best_fit_rms < 9999.) and update_hdr_wcs:
-<<<<<<< HEAD
-=======
             # determine the quality of the fit
->>>>>>> 5ccb5dde
             headerlet_dict = update_image_wcs_info(imglist)
             for table_index in range(0, len(filtered_table)):
                 filtered_table[table_index]['headerletFile'] = headerlet_dict[
@@ -766,11 +669,6 @@
     except Exception:
         exc_type, exc_value, exc_tb = sys.exc_info()
         traceback.print_exception(exc_type, exc_value, exc_tb, file=sys.stdout)
-<<<<<<< HEAD
-        if debug:
-            foo = input("Hit any key to continue\n")
-=======
->>>>>>> 5ccb5dde
 
     finally:
 
@@ -1019,12 +917,8 @@
         consistency_check = True
         rms_limit = max(item.meta['fit_info']['TOTAL_RMS'], 10.)
         if not math.sqrt(np.std(np.asarray(xshifts)) ** 2 + np.std(
-<<<<<<< HEAD
-                         np.asarray(yshifts)) ** 2) <= (rms_limit / 1000.0) / (item.wcs.pscale):
-=======
                          np.asarray(yshifts)) ** 2) <= (rms_limit / MAS_TO_ARCSEC) / (item.wcs.pscale):  # \
                          # or rms_ratio > MAX_RMS_RATIO:
->>>>>>> 5ccb5dde
             consistency_check = False
 
         # Decide if fit solutions are valid based on checks
