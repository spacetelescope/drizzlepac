#!/usr/bin/env python

""" runsinglehap.py - Module to control processing of single-visit mosaics

:License: :doc:`LICENSE`

USAGE: runsinglehap [-d] inputFilename

The '-d' option will run this task in DEBUG mode producing additional outputs.

Python USAGE:
    python
    from drizzlepac import runsinglehap
    runsinglehap.perform(inputFilename,debug=True)

"""
# Import standard Python modules
import argparse
import pdb
import sys
import logging

# THIRD-PARTY
from stsci.tools import logutil

from drizzlepac import hapsequencer

__taskname__ = "runsinglehap"

# Local variables
__version__ = "0.1.1"
__version_date__ = "(16-Oct-2019)"
#
# These lines (or something similar) will be needed in the HAP processing code
#
<<<<<<< HEAD
log = logutil.create_logger('runsinglehap', stream=sys.stdout)
=======
MSG_DATEFMT = '%Y%j%H%M%S'
SPLUNK_MSG_FORMAT = '%(asctime)s %(levelname)s src=%(name)s- %(message)s'
log = logutil.create_logger(__name__, level=logutil.logging.INFO, stream=sys.stdout, 
                            format=SPLUNK_MSG_FORMAT, datefmt=MSG_DATEFMT)
>>>>>>> b0c10e34
# Any module which uses 'util.with_logging' should be added separately here...
# logging.getLogger('astrodrizzle').addHandler(log)
# logging.getLogger('alignimages').addHandler(log)

# ----------------------------------------------------------------------------------------------------------------------

def perform(input_filename, **kwargs):
    """
    Main calling subroutine.

    Parameters
    ----------
    input_filename : string
        Name of the input csv file containing information about the files to
        be processed

    debug : Boolean
        display all tracebacks, and debug information?

    log_level : string
        The desired level of verboseness in the log statements displayed on the screen and written to the .log file.

    Updates
    -------
    return_value : list
        a simple status value. '0' for a successful run and '1' for a failed
        run
    """
    # set up log_level as an input to hapsequencer.run_hap_processing().
    if kwargs['log_level'] == "critical":
        kwargs['log_level'] = logutil.logging.CRITICAL
    elif kwargs['log_level'] == "error":
        kwargs['log_level'] = logutil.logging.ERROR
    elif kwargs['log_level'] == "warning":
        kwargs['log_level'] = logutil.logging.WARNING
    elif kwargs['log_level'] == "info":
        kwargs['log_level'] = logutil.logging.INFO
    elif kwargs['log_level'] == "debug":
        kwargs['log_level'] = logutil.logging.DEBUG
    else:
        kwargs['log_level'] = logutil.logging.INFO

    return_value = hapsequencer.run_hap_processing(input_filename, **kwargs)
    return return_value

# ----------------------------------------------------------------------------------------------------------------------


def main():
    parser = argparse.ArgumentParser(description='Process images, produce drizzled images and sourcelists')
    parser.add_argument('input_filename', help='Name of the input csv file containing information about the files to '
                        'be processed')
<<<<<<< HEAD
    parser.add_argument('-d', '--debug', required=False, action='store_true', help='If this option is turned on, the '
                        'align_images.perform_align() will attempt to use saved sourcelists stored in a pickle file '
                        'generated during a previous run. Using a saved sorucelist instead of generating new '
                        'sourcelists greatly reduces overall run time. If the pickle file does not exist, the program '
                        'will generate new sourcelists and save them in a pickle file named after the first input '
                        'file.')
    parser.add_argument('-l', '--log_level', required=False, default='info',
                        choices=['critical', 'error', 'warning', 'info', 'debug'], help='The desired level of '
                        'verboseness in the log statements displayed on the screen and written to the .log file. The '
                        'level of verboseness from left to right, and includes all log statements with a log_level '
                        'left of the specified level. Specifying "critical" will only record/display "critical" log '
                        'statements, and specifying "error" will record/display both "error" and "critical" log '
                        'statements, and so on.')
    user_args = parser.parse_args()

    print("Single-visit processing started for: {}".format(user_args.input_filename))
    rv = perform(user_args.input_filename, debug=user_args.debug, log_level = user_args.log_level)
=======
    parser.add_argument('-d', '--diagnostic_mode', required=False, action='store_true', help='If this option is turned '
                        'on, additional log messages will be displayed and additional files will be created during the '
                        'course of the run.')
    user_args = parser.parse_args()

    print("Single-visit processing started for: {}".format(user_args.input_filename))
    rv = perform(user_args.input_filename, diagnostic_mode=user_args.diagnostic_mode)
>>>>>>> b0c10e34
    print("Return Value: ", rv)
    return rv

if __name__ == '__main__':
    main()<|MERGE_RESOLUTION|>--- conflicted
+++ resolved
@@ -33,14 +33,10 @@
 #
 # These lines (or something similar) will be needed in the HAP processing code
 #
-<<<<<<< HEAD
-log = logutil.create_logger('runsinglehap', stream=sys.stdout)
-=======
 MSG_DATEFMT = '%Y%j%H%M%S'
 SPLUNK_MSG_FORMAT = '%(asctime)s %(levelname)s src=%(name)s- %(message)s'
 log = logutil.create_logger(__name__, level=logutil.logging.INFO, stream=sys.stdout, 
                             format=SPLUNK_MSG_FORMAT, datefmt=MSG_DATEFMT)
->>>>>>> b0c10e34
 # Any module which uses 'util.with_logging' should be added separately here...
 # logging.getLogger('astrodrizzle').addHandler(log)
 # logging.getLogger('alignimages').addHandler(log)
@@ -93,13 +89,9 @@
     parser = argparse.ArgumentParser(description='Process images, produce drizzled images and sourcelists')
     parser.add_argument('input_filename', help='Name of the input csv file containing information about the files to '
                         'be processed')
-<<<<<<< HEAD
-    parser.add_argument('-d', '--debug', required=False, action='store_true', help='If this option is turned on, the '
-                        'align_images.perform_align() will attempt to use saved sourcelists stored in a pickle file '
-                        'generated during a previous run. Using a saved sorucelist instead of generating new '
-                        'sourcelists greatly reduces overall run time. If the pickle file does not exist, the program '
-                        'will generate new sourcelists and save them in a pickle file named after the first input '
-                        'file.')
+    parser.add_argument('-d', '--diagnostic_mode', required=False, action='store_true', help='If this option is turned '
+                        'on, additional log messages will be displayed and additional files will be created during the '
+                        'course of the run.')
     parser.add_argument('-l', '--log_level', required=False, default='info',
                         choices=['critical', 'error', 'warning', 'info', 'debug'], help='The desired level of '
                         'verboseness in the log statements displayed on the screen and written to the .log file. The '
@@ -110,16 +102,7 @@
     user_args = parser.parse_args()
 
     print("Single-visit processing started for: {}".format(user_args.input_filename))
-    rv = perform(user_args.input_filename, debug=user_args.debug, log_level = user_args.log_level)
-=======
-    parser.add_argument('-d', '--diagnostic_mode', required=False, action='store_true', help='If this option is turned '
-                        'on, additional log messages will be displayed and additional files will be created during the '
-                        'course of the run.')
-    user_args = parser.parse_args()
-
-    print("Single-visit processing started for: {}".format(user_args.input_filename))
-    rv = perform(user_args.input_filename, diagnostic_mode=user_args.diagnostic_mode)
->>>>>>> b0c10e34
+    rv = perform(user_args.input_filename, diagnostic_mode=user_args.diagnostic_mode, log_level = user_args.log_level)
     print("Return Value: ", rv)
     return rv
 
