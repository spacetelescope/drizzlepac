"""
return CI limits as a function of detector and filter using table



Dependencies
------------
ci_ap_cor_table_ap_20_2016.txt


"""
import os
import sys

from stsci.tools import logutil

__taskname__ = 'ci_table'

MSG_DATEFMT = '%Y%j%H%M%S'
SPLUNK_MSG_FORMAT = '%(asctime)s %(levelname)s src=%(name)s- %(message)s'
log = logutil.create_logger(__name__, level=logutil.logging.INFO, stream=sys.stdout,
                            format=SPLUNK_MSG_FORMAT, datefmt=MSG_DATEFMT)

ci_table = None


def read_ci_apcorr_file(ci_lookup_file_path, diagnostic_mode=False, infile_name='ci_ap_cor_table_ap_20_2016.txt'):

    """Read the table of CI values

    Parameters
    ----------
    ci_lookup_file_path : string
        final path elements of the concentration index lookup file

    diagnostic_mode : Boolean, optional
        print CI info to screen (True/False)? Default value = False

    infile_name : string, optional
        Name of the CI file to use. If not specified, default value = ci_ap_cor_table_ap_20_2016.txt

    Returns
    -------
    ci_table : dicitonary
        CI information
    """
    code_dir = os.path.abspath(__file__)
    base_dir = os.path.dirname(os.path.dirname(code_dir))
    pars_dir = os.path.join(base_dir, "pars/hap_pars", ci_lookup_file_path)
    infile_name = os.path.join(pars_dir, infile_name)
    log.info("CI lookup table: {}".format(infile_name))
    ci_lines = open(infile_name).readlines()
    ci_table = {}
    for ci_line in ci_lines:
        if not ci_line.startswith("#"):
            ci_line = ci_line.strip()
            parse_cil = ci_line.split()
            if len(parse_cil) < 6:
                log.warning("Illegal line in {} (too few fields):\n{}".format(infile_name, ci_line))
                raise ValueError("Illegal line in %s (too few fields):\n%s" % (infile_name, ci_line))
            obs_config = parse_cil[0].upper()
            try:
                eff_wave = float(parse_cil[1])
                ci_lower = float(parse_cil[2])
                ci_peak = float(parse_cil[3])
                ci_upper = float(parse_cil[4])
                ap_corr = float(parse_cil[5])
            except ValueError as e:
                log.warning("Illegal line in {} (bad value):\n{}".format(infile_name, ci_line))
                raise ValueError("Illegal line in %s (bad value):\n%s" % (infile_name, ci_line))
            ci_table[obs_config] = (eff_wave, ci_lower, ci_peak, ci_upper, ap_corr)
    if diagnostic_mode:
        for key in sorted(ci_table.keys()):
<<<<<<< HEAD
            log.debug("{} {}".format(key,ci_table[key]))
=======
            log.debug("{} {}".format(key, ci_table[key]))
>>>>>>> 44b219bf
    return ci_table


def get_ci_info(inst, detect, filt, ci_lookup_file_path, diagnostic_mode=False, eff_wave=-999, ci_lower=-999.0,
                ci_peak=-999.0, ci_upper=-999.0, ap_corr=-999.0):

    """Return dictionary with CI info for given detector/filter

    Parameters
    ----------
    inst : string
        Instrument name

    detect : string
        Detector name

    filt : string
        Filter name

    ci_lookup_file_path : string
        final path elements of the concentration index lookup file

    diagnostic_mode : Boolean
        Print information to screen (True/False)? If not specified, default value = False

    eff_wave : float
        Effective wavelength. If not specified, default value = -999.0

    ci_lower : float
        Lower CI limit. If not specified, default value = -999.0

    ci_peak : float
        CI peak. If not specified, default value = -999.0

    ci_upper : float
        Upper CI limit. If not specified, default value = -999.0

    ap_corr : float
        Aperture correction. If not specified, default value = -999.0

    Returns
    -------
    return_dict : dictionary
        A dictionary with CI info for given detector/filter
    """

    global ci_table
    if ci_table is None:
        ci_table = read_ci_apcorr_file(ci_lookup_file_path, diagnostic_mode=diagnostic_mode)

    obs_config = (("{}_{}_{}").format(inst, detect, filt)).upper()
    if diagnostic_mode:
        log.info("obs_config: {}".format(obs_config))
    if obs_config in ci_table:
        if diagnostic_mode:
            log.info("CI values found.")
        eff_wave, ci_lower, ci_peak, ci_upper, ap_corr = ci_table[obs_config]
    else:
        log.info("get_ci_info: CI values not found for %s, using default values" % obs_config)
    return_dict = {'eff_wave': eff_wave,
                   'ci_lower_limit': ci_lower,
                   'ci_peak': ci_peak,
                   'ci_upper_limit': ci_upper,
                   'ap_corr': ap_corr}
    return return_dict


def parse_file(drzfile):
    """Parse drizzled file name and return inst, detect, filt

    Parameters
    ----------
    drzfile : string
        name of drizzled fits file

    Returns
    -------
    instrument : string
        instrument

    detector : string
        detector

    filter : string
        filter
    """

    dir, fname = os.path.split(drzfile)
    f = fname.split('_')
    if len(f) < 6:
        log.error("Cannot parse inst/detect/filt from {}".format(drzfile))
        raise ValueError("Cannot parse inst/detect/filt from %s" % drzfile)
    inst = f[3].upper()
    if inst == 'WFPC2':
        detect = f[4].upper()[0:2]
    if inst != 'WFPC2':
        detect = f[4].upper()
    filt = f[5].upper()
    # if inst == 'WFPC2':
    #     # wfpc2 detector may be at end instead of after inst
    #     # this should work for old names or new names
    #     if filt in ("WF","PC"):
    #         tmp = filt
    #         filt = detect
    #         detect = tmp
    #     if detect not in ("WF","PC"):
    #         raise ValueError("Cannot parse WFPC2 info from %s" % drzfile)
    return (inst, detect, filt)


def get_ci_from_file(drzfile, ci_lookup_file_path, log_level, **kw):

    """Return dictionary with CI info for given filename

    Parameters
    ----------
    drzfile : string
        name of drizzled fits file

    ci_lookup_file_path : string
        final path elements of the concentration index lookup file

    log_level : int
        The desired level of verboseness in the log statements displayed on the screen and written to the .log file.

    Returns
    -------
    a dictionary with CI info for given filename
    """
    # set logging level to user-specified level
    log.setLevel(log_level)

    inst, detect, filt = parse_file(drzfile)
    return get_ci_info(inst, detect, filt, ci_lookup_file_path, **kw)


if __name__ == '__main__':
    inst, detect, filt = ('wfc3', 'uvis', 'f606w')
    ciap_dict = get_ci_info(inst, detect, filt)
    log.info("configuration:  {}".format(inst, detect, filt))
    log.info("eff_wave:       {}".format(ciap_dict['eff_wave']))
    log.info("ci_lower:       {}".format(ciap_dict['ci_lower_limit']))
    log.info("ci_peak:        {}".format(ciap_dict['ci_peak']))
    log.info("ci_upper:       {}".format(ciap_dict['ci_upper_limit']))
    log.info("ap_corr:        {}".format(ciap_dict['ap_corr']))

    drizzled_image = 'hst_12311_03_wfc3_uvis_f275w_drz.fits'
    inst, detect, filt = parse_file(drizzled_image)
    ciap_dict = get_ci_from_file(drizzled_image)
    log.info("drizzled image: {}".format(drizzled_image))
    log.info("configuration:  {}".format(inst, detect, filt))
    log.info("eff_wave:       {}".format(ciap_dict['eff_wave']))
    log.info("ci_lower:       {}".format(ciap_dict['ci_lower_limit']))
    log.info("ci_peak:        {}".format(ciap_dict['ci_peak']))
    log.info("ci_upper:       {}".format(ciap_dict['ci_upper_limit']))
    log.info("ap_corr:        {}".format(ciap_dict['ap_corr']))

    drizzled_image = 'hst_11969_04_wfpc2_f606w_pc_drz.fits'
    inst, detect, filt = parse_file(drizzled_image)
    ciap_dict = get_ci_from_file(drizzled_image)
    log.info("drizzled image: {}".format(drizzled_image))
    log.info("configuration:  {}".format(inst, detect, filt))
    log.info("eff_wave:       {}".format(ciap_dict['eff_wave']))
    log.info("ci_lower:       {}".format(ciap_dict['ci_lower_limit']))
    log.info("ci_peak:        {}".format(ciap_dict['ci_peak']))
    log.info("ci_upper:       {}".format(ciap_dict['ci_upper_limit']))
    log.info("ap_corr:        {}".format(ciap_dict['ap_corr']))<|MERGE_RESOLUTION|>--- conflicted
+++ resolved
@@ -71,11 +71,7 @@
             ci_table[obs_config] = (eff_wave, ci_lower, ci_peak, ci_upper, ap_corr)
     if diagnostic_mode:
         for key in sorted(ci_table.keys()):
-<<<<<<< HEAD
-            log.debug("{} {}".format(key,ci_table[key]))
-=======
             log.debug("{} {}".format(key, ci_table[key]))
->>>>>>> 44b219bf
     return ci_table
 
 
