--- conflicted
+++ resolved
@@ -69,22 +69,6 @@
 MODULE_PATH = os.path.dirname(inspect.getfile(inspect.currentframe()))
 VEGASPEC = os.path.join(os.path.dirname(MODULE_PATH),
                         'data', 'alpha_lyr_stis_008.fits')
-<<<<<<< HEAD
-
-__all__ = ['create_astrometric_catalog', 'compute_radius', 'find_gsc_offset',
-           'extract_sources', 'find_hist2d_offset', 'generate_source_catalog',
-           'classify_sources']
-
-
-def buildRotMatrix(theta):
-    _theta = np.deg2rad(theta)
-    _mrot = np.zeros(shape=(2, 2), dtype=np.float64)
-    _mrot[0] = (np.cos(_theta), np.sin(_theta))
-    _mrot[1] = (-np.sin(_theta), np.cos(_theta))
-
-    return _mrot
-
-=======
 
 __all__ = ['build_reference_wcs', 'create_astrometric_catalog', 'compute_radius',
            'find_gsc_offset', 'get_catalog',
@@ -94,21 +78,13 @@
 """
 
 Primary function for creating an astrometric reference catalog.
->>>>>>> c67ac4d0
 
 """
 
 
-<<<<<<< HEAD
-"""
-
-
-def create_astrometric_catalog(inputs, **pars):
-=======
 def create_astrometric_catalog(inputs, catalog="GAIADR2", output="ref_cat.ecsv",
                                gaia_only=False, table_format="ascii.ecsv",
                                existing_wcs=None):
->>>>>>> c67ac4d0
     """Create an astrometric catalog that covers the inputs' field-of-view.
 
     Parameters
@@ -128,11 +104,7 @@
     gaia_only : bool, optional
         Specify whether or not to only use sources from GAIA in output catalog
 
-<<<<<<< HEAD
-    existing_wcs : ~stwcs.wcsutils.HSTWCS`
-=======
     existing_wcs : `~stwcs.wcsutil.HSTWCS`
->>>>>>> c67ac4d0
         existing WCS object specified by the user
 
     Notes
@@ -142,11 +114,7 @@
 
     Returns
     -------
-<<<<<<< HEAD
-    ref_table : ~.astropy.table.Table`
-=======
     ref_table : `~astropy.table.Table`
->>>>>>> c67ac4d0
         Astropy Table object of the catalog
 
     """
@@ -227,11 +195,7 @@
     return outwcs
 
 
-<<<<<<< HEAD
-def get_catalog(ra, dec, sr=0.1, fmt='CSV', catalog='GSC241'):
-=======
 def get_catalog(ra, dec, sr=0.1, catalog='GSC241'):
->>>>>>> c67ac4d0
     """ Extract catalog from VO web service.
 
     Parameters
@@ -246,14 +210,6 @@
         Search radius (in decimal degrees) from field-of-view center to use
         for sources from catalog.  Default: 0.1 degrees
 
-<<<<<<< HEAD
-    fmt : str, optional
-        Format of output catalog to be returned.  Options are determined by
-        web-service, and currently include (Default: CSV):
-        VOTABLE(default) | HTML | KML | CSV | TSV | JSON | TEXT
-
-=======
->>>>>>> c67ac4d0
     catalog : str, optional
         Name of catalog to query, as defined by web-service.  Default: 'GSC241'
 
@@ -341,42 +297,24 @@
 
     Parameters
     ----------
-<<<<<<< HEAD
-=======
     img : ndarray
         Numpy array of the science extension from the observations FITS file.
->>>>>>> c67ac4d0
     dqmask : ndarray
         Bitmask which identifies whether a pixel should be used (1) in source
         identification or not(0). If provided, this mask will be applied to the
         input array prior to source identification.
     fwhm : float
         Full-width half-maximum (fwhm) of the PSF in pixels.
-<<<<<<< HEAD
-
-=======
->>>>>>> c67ac4d0
     threshold : float or None
         Value from the image which serves as the limit for determining sources.
         If None, compute a default value of (background+5*rms(background)).
         If threshold < 0.0, use absolute value as scaling factor for default value.
-<<<<<<< HEAD
-
     source_box : int
         Size of box (in pixels) which defines the minimum size of a valid source.
-
-=======
-    source_box : int
-        Size of box (in pixels) which defines the minimum size of a valid source.
->>>>>>> c67ac4d0
     classify : bool
         Specify whether or not to apply classification based on invarient moments
         of each source to determine whether or not a source is likely to be a
         cosmic-ray, and not include those sources in the final catalog.
-<<<<<<< HEAD
-
-=======
->>>>>>> c67ac4d0
     centering_mode : str
         "segmentaton" or "starfind"
         Algorithm to use when computing the positions of the detected sources.
@@ -385,20 +323,6 @@
         will rely on `photutils.segmentation.source_properties` to generate the
         properties for the source catalog.  Centering using `starfind` will use
         `photutils.IRAFStarFinder` to characterize each source in the catalog.
-<<<<<<< HEAD
-
-    nlargest : int, None
-        Number of largest (brightest) sources in each chip/array to measure
-        when using 'starfind' mode.
-
-    output : str
-        If specified, write out the catalog of sources to the file with this name.
-
-    plot : bool
-        Specify whether or not to create a plot of the sources on a view of the image.
-
-    vmax : float
-=======
     nlargest : int, None
         Number of largest (brightest) sources in each chip/array to measure
         when using 'starfind' mode.
@@ -407,26 +331,11 @@
     plot : bool, optional
         Specify whether or not to create a plot of the sources on a view of the image.
     vmax : float, optional
->>>>>>> c67ac4d0
         If plotting the sources, scale the image to this maximum value.
     deblend : bool, optional
         Specify whether or not to apply photutils deblending algorithm when
         evaluating each of the identified segments (sources) from the chip.
     """
-<<<<<<< HEAD
-    fwhm = pars.get('fwhm', 3.0)
-    threshold = pars.get('threshold', None)
-    source_box = pars.get('source_box', 7)
-    classify = pars.get('classify', True)
-    output = pars.get('output', None)
-    plot = pars.get('plot', False)
-    vmax = pars.get('vmax', None)
-    centering_mode = pars.get('centering_mode', 'starfind')
-    deblend = pars.get('deblend', False)
-    dqmask = pars.get('dqmask', None)
-    nlargest = pars.get('nlargest', None)
-=======
->>>>>>> c67ac4d0
     # apply any provided dqmask for segmentation only
     if dqmask is not None:
         imgarr = img.copy()
@@ -443,34 +352,21 @@
             bkg = Background2D(imgarr, (50, 50), filter_size=(3, 3),
                                bkg_estimator=bkg_estimator,
                                exclude_percentile=percentile)
-<<<<<<< HEAD
-=======
         except Exception:
             bkg = None
             continue
 
         if bkg is not None:
->>>>>>> c67ac4d0
             # If it succeeds, stop and use that value
             bkg_rms = (5. * bkg.background_rms)
             bkg_rms_mean = bkg.background.mean() + 5. * bkg_rms.std()
             default_threshold = bkg.background + bkg_rms
-<<<<<<< HEAD
-            if threshold is None or threshold < 0.0:
-                if threshold is not None and threshold < 0.0:
-                    threshold = -1 * threshold * default_threshold
-                    log.info("{} based on {}".format(threshold.max(), default_threshold.max()))
-                    bkg_rms_mean = threshold.max()
-                else:
-                    threshold = default_threshold
-=======
             if threshold is None:
                 threshold = default_threshold
             elif threshold < 0:
                 threshold = -1 * threshold * default_threshold
                 log.info("{} based on {}".format(threshold.max(), default_threshold.max()))
                 bkg_rms_mean = threshold.max()
->>>>>>> c67ac4d0
             else:
                 bkg_rms_mean = 3. * threshold
 
@@ -509,18 +405,6 @@
         daofind = DAOStarFinder(fwhm=fwhm, threshold=bkg_rms_mean)
         # Identify nbrightest/largest sources
         if nlargest is not None:
-<<<<<<< HEAD
-            if nlargest > len(segm.labels):
-                nlargest = len(segm.labels)
-            large_labels = np.flip(np.argsort(segm.areas) + 1)[: nlargest]
-        log.info("Looking for sources in {} segments".format(len(segm.labels)))
-
-        for label in segm.labels:
-            if nlargest is not None and label not in large_labels:
-                continue  # Move on to the next segment
-            # Get slice definition for the segment with this label
-            seg_slice = segm.segments[label - 1].slices
-=======
             nlargest = min(nlargest, len(segm.labels))
             large_labels = segm.labels[np.flip(np.argsort(segm.areas))[: nlargest]]
         log.info("Looking for sources in {} segments".format(len(segm.labels)))
@@ -530,7 +414,6 @@
                 continue  # Move on to the next segment
             # Get slice definition for the segment with this label
             seg_slice = segment.slices
->>>>>>> c67ac4d0
             seg_yoffset = seg_slice[0].start
             seg_xoffset = seg_slice[1].start
 
@@ -638,11 +521,7 @@
     return srctype
 
 
-<<<<<<< HEAD
-def generate_source_catalog(image, **kwargs):
-=======
 def generate_source_catalog(image, dqname="DQ", output=False, fwhm=3.0, **detector_pars):
->>>>>>> c67ac4d0
     """ Build source catalogs for each chip using photutils.
 
     The catalog returned by this function includes sources found in all chips
@@ -659,26 +538,6 @@
     ----------
     image : `~astropy.io.fits.HDUList`
         Input image as an astropy.io.fits HDUList.
-<<<<<<< HEAD
-
-    dqname : str
-        EXTNAME for the DQ array, if present, in the input image HDUList.
-
-    output : bool
-        Specify whether or not to write out a separate catalog file for all the
-        sources found in each chip.  Default: None (False)
-
-    threshold : float, optional
-        This parameter controls the threshold used for identifying sources in
-        the image relative to the background RMS.
-        If None, compute a default value of (background+3*rms(background)).
-        If threshold < 0.0, use absolute value as scaling factor for default value.
-
-    fwhm : float, optional
-        FWHM (in pixels) of the expected sources from the image, comparable to the
-        'conv_width' parameter from 'tweakreg'.  Objects with FWHM closest to
-        this value will be identified as sources in the catalog.
-=======
     dqname : str
         EXTNAME for the DQ array, if present, in
         the input image HDUList.
@@ -687,7 +546,6 @@
         sources found in each chip.
     fwhm : float
         Full-width half-maximum (fwhm) of the PSF in pixels.
->>>>>>> c67ac4d0
 
     Returns
     -------
@@ -698,15 +556,10 @@
     """
     if not isinstance(image, fits.HDUList):
         raise ValueError("Input {} not fits.HDUList object".format(image))
-<<<<<<< HEAD
-    dqname = kwargs.get('dqname', 'DQ')
-    output = kwargs.get('output', None)
-=======
 
     # remove parameters that are not needed by subsequent functions
     del detector_pars['fwhmpsf']
 
->>>>>>> c67ac4d0
     # Build source catalog for entire image
     source_cats = {}
     numSci = countExtn(image, extname='SCI')
@@ -718,11 +571,7 @@
         if output:
             rootname = image[0].header['rootname']
             outroot = '{}_sci{}_src'.format(rootname, chip)
-<<<<<<< HEAD
-            kwargs['output'] = outroot
-=======
-
->>>>>>> c67ac4d0
+
         imgarr = image['sci', chip].data
 
         # apply any DQ array, if available
@@ -737,7 +586,6 @@
             # other or vice-versa.
             # Create temp DQ mask containing all pixels flagged with any value EXCEPT 256
             non_sat_mask = bitfield_to_boolean_mask(dqarr, ignore_flags=256)
-<<<<<<< HEAD
 
             # Create temp DQ mask containing saturated pixels ONLY
             sat_mask = bitfield_to_boolean_mask(dqarr, ignore_flags=~256)
@@ -752,24 +600,7 @@
             # TODO: <---Remove this old no-sat bit grow line once this
             # thing works
 
-        seg_tab, segmap = extract_sources(imgarr, dqmask=dqmask, **kwargs)
-=======
-
-            # Create temp DQ mask containing saturated pixels ONLY
-            sat_mask = bitfield_to_boolean_mask(dqarr, ignore_flags=~256)
-
-            # Grow out saturated pixels by a few pixels in every direction
-            grown_sat_mask = ndimage.binary_dilation(sat_mask, iterations=5)
-
-            # combine the two temporary DQ masks into a single composite DQ mask.
-            dqmask = np.bitwise_or(non_sat_mask, grown_sat_mask)
-
-            # dqmask = bitfield_to_boolean_mask(dqarr, good_mask_value=False)
-            # TODO: <---Remove this old no-sat bit grow line once this
-            # thing works
-
         seg_tab, segmap = extract_sources(imgarr, dqmask=dqmask, outroot=outroot, fwhm=fwhm, **detector_pars)
->>>>>>> c67ac4d0
         seg_tab_phot = seg_tab
 
         source_cats[chip] = seg_tab_phot
@@ -794,30 +625,6 @@
 
     Parameters
     ----------
-<<<<<<< HEAD
-    image : ~astropy.io.fits.HDUList`
-        Input image.
-
-    refwcs : `~stwcs.wcsutils.HSTWCS`
-        Definition of the reference frame WCS.
-
-    dqname : str
-        EXTNAME for the DQ array, if present, in the input image.
-
-    output : bool
-        Specify whether or not to write out a separate catalog file for all the
-        sources found in each chip.  Default: None (False)
-
-    threshold : float, optional
-        This parameter controls the S/N threshold used for identifying sources in
-        the image relative to the background RMS in much the same way that
-        the 'threshold' parameter in 'tweakreg' works.
-
-    fwhm : float, optional
-        FWHM (in pixels) of the expected sources from the image, comparable to the
-        'conv_width' parameter from 'tweakreg'.  Objects with FWHM closest to
-        this value will be identified as sources in the catalog.
-=======
     image : `~astropy.io.fits.HDUList`
         Input image.
     refwcs : `~stwcs.wcsutil.HSTWCS`
@@ -827,7 +634,6 @@
     output : bool, optional
         Specify whether or not to write out a separate catalog file for all the
         sources found in each chip.
->>>>>>> c67ac4d0
 
     Returns
     --------
@@ -902,11 +708,7 @@
     return catalog
 
 
-<<<<<<< HEAD
-def filter_catalog(catalog, **kwargs):
-=======
 def filter_catalog(catalog, bright_limit=1.0, max_bright=None, min_bright=20, colname="vegamag"):
->>>>>>> c67ac4d0
     """ Create a new catalog selected from input based on photometry.
 
     Parameters
@@ -916,20 +718,10 @@
     bright_limit : float
         Fraction of catalog based on brightness that should be retained.
         Value of 1.00 means full catalog.
-<<<<<<< HEAD
-
-    max_bright : int
-        Maximum number of sources to keep regardless of `bright_limit`.
-
-    min_bright : int
-        Minimum number of sources to keep regardless of `bright_limit`.
-
-=======
     max_bright : int
         Maximum number of sources to keep regardless of `bright_limit`.
     min_bright : int
         Minimum number of sources to keep regardless of `bright_limit`.
->>>>>>> c67ac4d0
     colname : str
         Name of column to use for selection/sorting.
 
@@ -938,14 +730,6 @@
     new_catalog : `~astropy.table.Table`
         New table which only has the sources that meet the selection criteria.
     """
-<<<<<<< HEAD
-    # interpret input pars
-    bright_limit = kwargs.get('bright_limit', 1.00)
-    max_bright = kwargs.get('max_bright', None)
-    min_bright = kwargs.get('min_bright', 20)
-    colname = kwargs.get('colname', 'vegamag')
-=======
->>>>>>> c67ac4d0
 
     # sort by magnitude
     phot_column = catalog[colname]
@@ -977,19 +761,11 @@
     clean_wcs : bool
         Specify whether or not to return the WCS object without any distortion
         information, or any history of the original input image.  This converts
-<<<<<<< HEAD
-        the output from `utils.output_wcs()` into a pristine `~stwcs.wcsutils.HSTWCS` object.
-
-    Returns
-    -------
-    customwcs : `stwcs.wcsutils.HSTWCS`
-=======
         the output from `utils.output_wcs()` into a pristine `~stwcs.wcsutil.HSTWCS` object.
 
     Returns
     -------
     customwcs : `~stwcs.wcsutil.HSTWCS`
->>>>>>> c67ac4d0
         HSTWCS object which contains the undistorted WCS representing the entire
         field-of-view for the input image.
 
@@ -1015,13 +791,8 @@
 
     if clean_wcs:
         wcsbase = wcslin.wcs
-<<<<<<< HEAD
-        customwcs = build_hstwcs(wcsbase.crval[0], wcsbase.crval[1], wcsbase.crpix[0],
-                                 wcsbase.crpix[1], wcslin._naxis1, wcslin._naxis2,
-=======
         customwcs = build_hstwcs(wcsbase.crval, wcsbase.crpix,
                                  wcslin.naxis1, wcslin.naxis2,
->>>>>>> c67ac4d0
                                  wcslin.pscale, wcslin.orientat)
     else:
         customwcs = wcslin
@@ -1029,11 +800,7 @@
 
 
 def read_hlet_wcs(filename, ext):
-<<<<<<< HEAD
-    """Insure `stwcs.wcsutil.HSTWCS` includes all attributes of a full image WCS.
-=======
     """Insure `~stwcs.wcsutil.HSTWCS` includes all attributes of a full image WCS.
->>>>>>> c67ac4d0
 
     For headerlets, the WCS does not contain information about the size of the
     image, as the image array is not present in the headerlet.
@@ -1046,18 +813,6 @@
     return hstwcs
 
 
-<<<<<<< HEAD
-def build_hstwcs(crval1, crval2, crpix1, crpix2, naxis1, naxis2, pscale, orientat):
-    """ Create an `stwcs.wcsutil.HSTWCS` object for a default instrument without
-    distortion based on user provided parameter values.
-    """
-    wcsout = wcsutil.HSTWCS()
-    wcsout.wcs.crval = np.array([crval1, crval2])
-    wcsout.wcs.crpix = np.array([crpix1, crpix2])
-    wcsout.naxis1 = naxis1
-    wcsout.naxis2 = naxis2
-    wcsout.wcs.cd = buildRotMatrix(orientat) * [-1, 1] * pscale / 3600.0
-=======
 def build_hstwcs(crval, crpix, naxis1, naxis2, pscale, orientat):
     """ Create an `~stwcs.wcsutil.HSTWCS` object for a default instrument without
     distortion based on user provided parameter values.
@@ -1068,7 +823,6 @@
     wcsout.naxis1 = naxis1
     wcsout.naxis2 = naxis2
     wcsout.wcs.cd = fu.buildRotMatrix(orientat) * [-1, 1] * pscale / 3600.0
->>>>>>> c67ac4d0
     # Synchronize updates with astropy.wcs objects
     wcsout.wcs.set()
     wcsout.setPscale()
@@ -1078,11 +832,7 @@
     return wcsout
 
 
-<<<<<<< HEAD
-def within_footprint(img, wcs, x, y):
-=======
 def within_footprint(img, wcsobj, x, y):
->>>>>>> c67ac4d0
     """Determine whether input x, y fall in the science area of the image.
 
     Parameters
@@ -1090,11 +840,7 @@
     img : ndarray
         ndarray of image where non-science areas are marked with value of NaN.
 
-<<<<<<< HEAD
-    wcs : `stwcs.wcsutil.HSTWCS`
-=======
     wcsobj : `~stwcs.wcsutil.HSTWCS`
->>>>>>> c67ac4d0
         HSTWCS or WCS object with naxis terms defined.
 
     x, y : ndarray
@@ -1108,82 +854,6 @@
 
     """
     # start with limits of WCS shape
-<<<<<<< HEAD
-    if hasattr(wcs, 'naxis1'):
-        naxis1 = wcs.naxis1
-        naxis2 = wcs.naxis2
-    elif hasattr(wcs, 'pixel_shape'):
-        naxis1, naxis2 = wcs.pixel_shape
-    else:
-        naxis1 = wcs._naxis1
-        naxis2 = wcs._naxis2
-    maskx = np.bitwise_or(x < 0, x > naxis1)
-    masky = np.bitwise_or(y < 0, y > naxis2)
-    mask = ~np.bitwise_or(maskx, masky)
-    x = x[mask]
-    y = y[mask]
-
-    # Now, confirm that these points fall within actual science area of WCS
-    img_mask = create_image_footprint(img, wcs, border=1.0)
-    inmask = np.where(img_mask[y.astype(np.int32), x.astype(np.int32)])[0]
-    x = x[inmask]
-    y = y[inmask]
-    return x, y
-
-
-def create_image_footprint(image, refwcs, border=0.):
-    """ Create the footprint of the image in the reference WCS frame.
-
-    Parameters
-    ----------
-    image : `astropy.io.fits.HDUList` or str
-        Image to extract sources for matching to
-        the external astrometric catalog.
-
-    refwcs : `stwcs.wcsutil.HSTWCS`
-        Reference WCS for coordinate frame of image.
-
-    border : float
-        Buffer (in arcseconds) around edge of image to exclude astrometric
-        sources.
-
-    """
-    # Interpret input image to generate initial source catalog and WCS
-    if isinstance(image, str):
-        image = pf.open(image)
-    numSci = countExtn(image, extname='SCI')
-    ref_x = refwcs._naxis1
-    ref_y = refwcs._naxis2
-    # convert border value into pixels
-    border_pixels = int(border / refwcs.pscale)
-
-    mask_arr = np.zeros((ref_y, ref_x), dtype=int)
-
-    for chip in range(numSci):
-        chip += 1
-        # Build arrays of pixel positions for all edges of chip
-        chip_y, chip_x = image['sci', chip].data.shape
-        chipwcs = wcsutil.HSTWCS(image, ext=('sci', chip))
-        xpix = np.arange(chip_x) + 1
-        ypix = np.arange(chip_y) + 1
-        edge_x = np.hstack([[1] * chip_y, xpix, [chip_x] * chip_y, xpix])
-        edge_y = np.hstack([ypix, [1] * chip_x, ypix, [chip_y] * chip_x])
-        edge_ra, edge_dec = chipwcs.all_pix2world(edge_x, edge_y, 1)
-        edge_x_out, edge_y_out = refwcs.all_world2pix(edge_ra, edge_dec, 0)
-        edge_x_out = np.clip(edge_x_out.astype(np.int32), 0, ref_x - 1)
-        edge_y_out = np.clip(edge_y_out.astype(np.int32), 0, ref_y - 1)
-        mask_arr[edge_y_out, edge_x_out] = 1
-
-    # Fill in outline of each chip
-    mask_arr = ndimage.binary_fill_holes(ndimage.binary_dilation(mask_arr, iterations=2))
-
-    if border > 0.:
-        mask_arr = ndimage.binary_erosion(mask_arr, iterations=border_pixels)
-
-    return mask_arr
-
-
-=======
 
     sky = wcsobj.pixel_to_world(x, y, 1)
     inmask = wcsobj.footprint_contains(sky)
@@ -1192,7 +862,6 @@
     return x, y
 
 
->>>>>>> c67ac4d0
 def find_hist2d_offset(filename, reference, refwcs=None, refnames=['ra', 'dec'],
                        match_tolerance=5., chip_catalog=True, search_radius=15.0,
                        min_match=10, classify=True):
@@ -1200,48 +869,6 @@
 
     Parameters
     ----------
-<<<<<<< HEAD
-        filename : `~astropy.io.fits.HDUList` or str
-            Single image to extract sources for matching to
-            the external astrometric catalog.
-
-        reference : str or `~astropy.table.Table`
-            Reference catalog, either as a filename or ``astropy.Table``
-            containing astrometrically accurate sky coordinates for astrometric
-            standard sources.
-
-        refwcs : `~stwcs.wcsutil.HSTWCS`
-            This WCS will define the coordinate frame which will
-            be used to determine the offset. If None is specified, use the
-            WCS from the input image `filename` to build this WCS using
-            `build_self_reference()`.
-
-        refnames : list
-            List of table column names for sky coordinates of astrometric
-            standard sources from reference catalog.
-
-        match_tolerance : float
-            Tolerance (in pixels) for recognizing that a source position matches
-            an astrometric catalog position.  Larger values allow for lower
-            accuracy source positions to be compared to astrometric catalog
-
-        chip_catalog : bool
-            Specify whether or not to write out individual source catalog for
-            each chip in the image.
-
-        search_radius : float
-            Maximum separation (in arcseconds) from source positions to look
-            for valid cross-matches with reference source positions.
-
-        min_match : int
-            Minimum number of cross-matches for an acceptable determination of
-            the offset.
-
-        classify : bool
-            Specify whether or not to use central_moments classification to
-            ignore likely cosmic-rays/bad-pixels when generating the source
-            catalog.
-=======
     filename : `~astropy.io.fits.HDUList` or str
         Single image to extract sources for matching to
         the external astrometric catalog.
@@ -1282,7 +909,6 @@
         Specify whether or not to use central_moments classification to
         ignore likely cosmic-rays/bad-pixels when generating the source
         catalog.
->>>>>>> c67ac4d0
 
     Returns
     -------
@@ -1371,11 +997,7 @@
 
     Parameters
     ----------
-<<<<<<< HEAD
-    image : str, ~astropy.io.fits.HDUList`
-=======
     image : str, `~astropy.io.fits.HDUList`
->>>>>>> c67ac4d0
         Either filename or HDUList of a single HST observation.
 
     group_id : int
