--- conflicted
+++ resolved
@@ -567,23 +567,14 @@
             log.info("{}".format("=" * 80))
 
             # find ALL the sources!!!
-<<<<<<< HEAD
-            use_DaoStarFinder = True # Set to "True" to use DaoStarFinder (The default method), instead of IrafStarFinder to identifiy soruces
-            if use_DaoStarFinder:
-=======
             if self.param_dict["starfinder_algorithm"] == "dao":
->>>>>>> 72ff7200
                 log.info("DAOStarFinder(fwhm={}, threshold={}*{})".format(source_fwhm, self.param_dict['nsigma'],
                                                                           self.image.bkg_rms_median))
             else:
                 log.info("IrafStarFinder(fwhm={}, threshold={}*{})".format(source_fwhm, self.param_dict['nsigma'],
                                                                            self.image.bkg_rms_median))
             log.info("{}".format("=" * 80))
-<<<<<<< HEAD
-            if use_DaoStarFinder:
-=======
             if self.param_dict["starfinder_algorithm"] == "dao":
->>>>>>> 72ff7200
                 daofind = DAOStarFinder(fwhm=source_fwhm,
                                         threshold=self.param_dict['nsigma'] * self.image.bkg_rms_median)
             else:
@@ -594,11 +585,7 @@
             binary_inverted_wht = np.where(wht_image == 0, 1, 0)
             exclusion_mask = ndimage.binary_dilation(binary_inverted_wht, iterations=10)
 
-<<<<<<< HEAD
-            if use_DaoStarFinder:
-=======
             if self.param_dict["starfinder_algorithm"] == "dao":
->>>>>>> 72ff7200
                 sources = daofind(image, mask=exclusion_mask)
             else:
                 sources = isf(image, mask=exclusion_mask)
