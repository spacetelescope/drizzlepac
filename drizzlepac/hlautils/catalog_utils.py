"""This script contains code to support creation of photometric sourcelists using two techniques: aperture photometry
segmentation-map based photometry.
"""
import sys
import pickle # FIX Remove

import astropy.units as u
from astropy.io import fits as fits
from astropy.convolution import Gaussian2DKernel, MexicanHat2DKernel
from astropy.stats import mad_std, gaussian_fwhm_to_sigma, gaussian_sigma_to_fwhm
from astropy.table import Column, MaskedColumn, Table
import numpy as np
from scipy import ndimage

from photutils import aperture_photometry, CircularAperture, CircularAnnulus, DAOStarFinder
from photutils import Background2D, SExtractorBackground, StdBackgroundRMS
from photutils import detect_sources, source_properties  # , deblend_sources
from stsci.tools import logutil
from stwcs.wcsutil import HSTWCS

from . import astrometric_utils
from . import photometry_tools

try:
    from matplotlib import pyplot as plt
except Exception:
    plt = None

# Default background determination parameter values
BKG_BOX_SIZE = 50
BKG_FILTER_SIZE = 3
CATALOG_TYPES = ['aperture', 'segment']

__taskname__ = 'catalog_utils'

log = logutil.create_logger(__name__, level=logutil.logging.INFO, stream=sys.stdout)


class CatalogImage:
    def __init__(self, filename):
        if isinstance(filename, str):
            self.imghdu = fits.open(filename)
            self.imgname = filename
        else:
            self.imghdu = filename
            self.imgname = filename.filename()

        # Get header information to annotate the output catalogs
        if "total" in self.imgname:
            self.ghd_product = "tdp"
        else:
            self.ghd_product = "fdp"

        # Fits file read
        self.data = self.imghdu[('SCI', 1)].data
        self.wht_image = self.imghdu['WHT'].data.copy()

        # Get the HSTWCS object from the first extension
        self.imgwcs = HSTWCS(self.imghdu, 1)

        self.keyword_dict = self._get_header_data()

        self.bkg = None

    def close(self):
        self.imghdu.close()

    def build_kernel(self, fwhmpsf, scale):
        if self.bkg is None:
            self.compute_background()

        self.kernel = astrometric_utils.build_auto_kernel(self.data, self.wht_image,
                                                          threshold=self.bkg.background_rms, fwhm=fwhmpsf / scale)

    def compute_background(self, box_size=BKG_BOX_SIZE, win_size=BKG_FILTER_SIZE,
                           bkg_estimator=SExtractorBackground, rms_estimator=StdBackgroundRMS,
                           nsigma=5., threshold_flag=None):
        """Use Background2D to determine the background of the input image.

        Parameters
        ----------
        image : ndarray
            Numpy array of the science extension from the observations FITS file.

        box_size : int
            Size of box along each axis

        win_size : int
            Size of 2D filter to apply to the background image

        bkg_estimator : subroutine
            background estimation algorithm

        rms_estimator : subroutine
            RMS estimation algorithm

        nsigma : float
            Number of sigma above background

        threshold_flag : float or None
            Value from the image which serves as the limit for determining sources.
            If None, compute a default value of (background+5*rms(background)).
            If threshold < 0.0, use absolute value as scaling factor for default value.


        Returns
        -------
        bkg : 2D ndarray
            Background image

        bkg_dao_rms : ndarry
            Background RMS image

        threshold : ndarray
            Numpy array representing the background plus RMS

        """
        # Report configuration values to log
        log.info("")
        log.info("Computation of image background - Input Parameters")
        log.info("Box size: {}".format(box_size))
        log.info("Window size: {}".format(win_size))
        log.info("NSigma: {}".format(nsigma))

        # SExtractorBackground ans StdBackgroundRMS are the defaults
        bkg = None
        bkg_dao_rms = None

        exclude_percentiles = [10, 25, 50, 75]
        for percentile in exclude_percentiles:
            log.info("")
            log.info("Percentile in use: {}".format(percentile))
            try:
                bkg = Background2D(self.data, box_size, filter_size=win_size,
                                   bkg_estimator=bkg_estimator(),
                                   bkgrms_estimator=rms_estimator(),
                                   exclude_percentile=percentile, edge_method="pad")
            except Exception:
                bkg = None
                continue

            if bkg is not None:
                # Set the bkg_rms at "nsigma" sigma above background
                bkg_rms = nsigma * bkg.background_rms
                default_threshold = bkg.background + bkg_rms
                bkg_rms_mean = bkg.background.mean() + nsigma * bkg_rms.std()
                bkg_mean = bkg.background.mean()
                bkg_dao_rms = bkg.background_rms
                if threshold_flag is None:
                    threshold = default_threshold
                elif threshold_flag < 0:
                    threshold = -1 * threshold_flag * default_threshold
                    log.info("Background threshold set to {} based on {}".format(threshold.max(),
                                                                                 default_threshold.max()))
                    bkg_rms_mean = threshold.max()
                else:
                    bkg_rms_mean = 3. * threshold_flag
                    threshold = bkg_rms_mean

                if bkg_rms_mean < 0:
                    bkg_rms_mean = 0.
                break

        # If Background2D does not work at all, define default scalar values for
        # the background to be used in source identification
        if bkg is None:
            bkg_mean = bkg_rms_mean = max(0.01, self.data.min())
            bkg_rms = nsigma * bkg_rms_mean
            bkg_dao_rms = bkg_rms_mean
            threshold = bkg_rms_mean + bkg_rms

        # *** FIX: Need to do something for bkg if bkg is None ***

        # Report other useful quantities
        log.info("")
        log.info("Mean background: {}".format(bkg_mean))
        log.info("Mean threshold: {}".format(np.mean(threshold)))
        log.info("")
        log.info("{}".format("=" * 80))

        self.bkg = bkg
        self.bkg_dao_rms = bkg_dao_rms
        self.bkg_rms_mean = bkg_rms_mean
        self.threshold = threshold

    def _get_header_data(self):
        """Read FITS keywords from the primary or extension header and store the
        information in a dictionary

        Returns
        -------
        keyword_dict : dictionary
            dictionary of keyword values
        """

        keyword_dict = {}

        keyword_dict["proposal_id"] = self.imghdu[0].header["PROPOSID"]
        keyword_dict["image_file_name"] = self.imghdu[0].header['FILENAME'].upper()
        keyword_dict["target_name"] = self.imghdu[0].header["TARGNAME"].upper()
        keyword_dict["date_obs"] = self.imghdu[0].header["DATE-OBS"]
        keyword_dict["instrument"] = self.imghdu[0].header["INSTRUME"].upper()
        keyword_dict["detector"] = self.imghdu[0].header["DETECTOR"].upper()
        keyword_dict["target_ra"] = self.imghdu[0].header["RA_TARG"]
        keyword_dict["target_dec"] = self.imghdu[0].header["DEC_TARG"]
        keyword_dict["expo_start"] = self.imghdu[0].header["EXPSTART"]
        keyword_dict["texpo_time"] = self.imghdu[0].header["TEXPTIME"]
        keyword_dict["ccd_gain"] = self.imghdu[0].header["CCDGAIN"]
        keyword_dict["aperture_pa"] = self.imghdu[0].header["PA_V3"]

        # The total detection product has the FILTER keyword in
        # the primary header - read it for any instrument.
        #
        # For the filter detection product:
        # WFC3 only has FILTER, but ACS has FILTER1 and FILTER2
        # in the primary header.
        if self.ghd_product.lower() == "tdp":
            keyword_dict["filter"] = self.imghdu[0].header["FILTER"]
        # The filter detection product...
        else:
            if keyword_dict["instrument"] == "ACS":
                keyword_dict["filter1"] = self.imghdu[0].header["FILTER1"]
                keyword_dict["filter2"] = self.imghdu[0].header["FILTER2"]
            else:
                keyword_dict["filter1"] = self.imghdu[0].header["FILTER"]
                keyword_dict["filter2"] = ""

        # Get the HSTWCS object from the first extension
        keyword_dict["wcs_name"] = self.imghdu[1].header["WCSNAME"]
        keyword_dict["wcs_type"] = self.imghdu[1].header["WCSTYPE"]
        log.info('WCSTYPE: {}'.format(keyword_dict["wcs_type"]))
        keyword_dict["orientation"] = self.imghdu[1].header["ORIENTAT"]
        keyword_dict["aperture_ra"] = self.imghdu[1].header["RA_APER"]
        keyword_dict["aperture_dec"] = self.imghdu[1].header["DEC_APER"]

        return keyword_dict


class HAPCatalogs:
    """Generate photometric sourcelist for specified TOTAL or FILTER product image.
    """

    def __init__(self, fitsfile, param_dict, debug=False, types=None, tp_sources=None):
        self.label = "HAPCatalogs"
        self.description = "A class used to generate photometric sourcelists using aperture photometry"

        self.imgname = fitsfile
        self.param_dict = param_dict
        self.debug = debug
        self.tp_soruces = tp_sources  # <---total product catalogs.catalogs[*].sources

        # Determine what types of catalogs have been requested
        if not isinstance(types, list) and types in [None, 'both']:
            types = CATALOG_TYPES

        elif types == 'aperture' or types == 'segment':
            types = [types]
        else:
            if any([t not in CATALOG_TYPES for t in types]):
                log.error("Catalog types {} not supported. Only {} are valid.".format(types, CATALOG_TYPES))
                raise ValueError

        self.types = types

        # Compute the background for this image
        self.image = CatalogImage(fitsfile)
        self.image.compute_background(nsigma=self.param_dict['sourcex']['bthresh'],
<<<<<<< HEAD
                                      threshold_flag=self.param_dict['sourcex']['thresh'])  # TODO previoulsy, nsigma=self.param_dict['sourcex']['bthresh']
=======
                                      threshold_flag=self.param_dict['sourcex']['thresh'])
>>>>>>> f1c9b2d6

        self.image.build_kernel(self.param_dict['dao']['TWEAK_FWHMPSF'], self.param_dict['dao']['scale'])

        # Initialize all catalog types here...
        # This does NOT identify or measure sources to create the catalogs at this point...
        # The syntax here is EXTREMELY cludgy, but until a more compact way to do this is found,
        #  it will have to do...
        self.catalogs = {}
        if 'aperture' in self.types:
            self.catalogs['aperture'] = HAPPointCatalog(self.image, self.param_dict, self.debug, tp_sources=tp_sources)
        if 'segment' in self.types:
            self.catalogs['segment'] = HAPSegmentCatalog(self.image, self.param_dict,
                                                         self.debug, tp_sources=tp_sources)

    def identify(self, **pars):
        """Build catalogs for this image.

        Parameters
        ----------
        types : list
            List of catalog types to be generated.  If None, build all available catalogs.
            Supported types of catalogs include: 'aperture', 'segment'.
        """
        # Support user-input value of 'None' which will trigger generation of all catalog types
        for catalog in self.catalogs:
            log.info("Identifying {} sources".format(catalog))
            self.catalogs[catalog].identify_sources(**pars)

    def measure(self, **pars):
        """Perform photometry and other measurements on sources for this image.

        Parameters
        ----------
        types : list
            List of catalog types to be generated.  If None, build all available catalogs.
            Supported types of catalogs include: 'aperture', 'segment'.
        """
        # Make sure we at least have a default 2D background computed
        for catalog in self.catalogs.values():
            if catalog.sources is None:
                catalog.identify_sources(**pars)

        for catalog in self.catalogs.values():
            catalog.measure_sources(**pars)

    def write(self, **pars):
        """Write catalogs for this image to output files.

        Parameters
        ----------
        types : list
            List of catalog types to be generated.  If None, build all available catalogs.
            Supported types of catalogs include: 'aperture', 'segment'.
        """
        # Make sure we at least have a default 2D background computed

        for catalog in self.catalogs.values():
            if catalog.source_cat is None:
                if hasattr(catalog, 'total_source_cat'):  # for total product segment processing
                    catalog.source_cat = catalog.total_source_cat  # TODO: find a less memory-intensive way to do this.
                else:
                    catalog.source_cat = catalog.sources  # for total product point-source processing
            catalog.write_catalog


# - - - - - - - - - - - - - - - - - - - - - - - - - - - - - - - - - - - - - - - - - - - - - - - - - - - - - - - - - - -
class HAPCatalogBase:
    """Virtual class used to define API for all catalogs"""
    catalog_suffix = ".ecsv"
    catalog_region_suffix = ".reg"
    catalog_format = "ascii.ecsv"

    def __init__(self, image, param_dict, debug, tp_sources):
        self.image = image
        self.imgname = image.imgname
        self.bkg = image.bkg
        self.param_dict = param_dict
        self.debug = debug

        self.sourcelist_filename = self.imgname.replace(self.imgname[-9:], self.catalog_suffix)

        # Initialize attributes which get computed by class methods
        self.bkg_used = None  # actual background used for source identification/measurement
        self.sources = None  # list of identified source positions
        self.source_cat = None  # catalog of sources and their properties
        self.tp_sources = tp_sources

    def identify_sources(self, **pars):
        pass

    def measure_sources(self, **pars):
        pass

    def write_catalog(self, **pars):
        pass


class HAPPointCatalog(HAPCatalogBase):
    """Generate photometric sourcelist(s) for specified image(s) using aperture photometry of point sources.
    """
    catalog_suffix = "_point-cat.ecsv"

    def __init__(self, image, param_dict, debug, tp_sources):
        super().__init__(image, param_dict, debug, tp_sources)

    def identify_sources(self):
        """Create a master coordinate list of sources identified in the specified total detection product image
        """
        # read in sci, wht extensions of drizzled product
        image = self.image.data.copy()

        # Estimate FWHM from image sources
        # Background statistics need to be computed prior to subtracting background from image
        bkg_sigma = mad_std(image, ignore_nan=True)
        detect_sources_thresh = self.param_dict["dao"]["bkgsig_sf"] * bkg_sigma

        # Input image will be background subtracted using pre-computed background, unless
        # specified explicitly by the user
        if self.param_dict["dao"]["simple_bkg"]:
            self.bkg_used = np.nanmedian(image)
            image -= self.bkg_used
        else:
            # Estimate background
            self.bkg_used = self.image.bkg.background
            image -= self.bkg_used

        segm = detect_sources(image, detect_sources_thresh, npixels=self.param_dict["sourcex"]["source_box"],
                              filter_kernel=self.image.kernel)
        cat = source_properties(image, segm)
        source_table = cat.to_table()
        smajor_sigma = source_table['semimajor_axis_sigma'].mean().value
        source_fwhm = smajor_sigma * gaussian_sigma_to_fwhm
        if not self.tp_sources:
            # Report configuration values to log
            log.info("{}".format("=" * 80))
            log.info("")
            log.info("Point-source finding settings")
            log.info("Total Detection Product - Input Parameters")
            log.info("INPUT PARAMETERS")
            log.info("{}: {}".format("self.param_dict['dao']['bkgsig_sf']", self.param_dict["dao"]["bkgsig_sf"]))
            log.info("{}: {}".format("self.param_dict['dao']['kernel_sd_aspect_ratio']", self.param_dict['dao']['kernel_sd_aspect_ratio']))
            log.info("{}: {}".format("self.param_dict['dao']['simple_bkg']", self.param_dict['dao']['simple_bkg']))
            log.info("{}: {}".format("self.image.bkg_rms_mean", self.image.bkg_rms_mean))
            log.info("{}: {}".format("self.image.bkg_rms_mean", self.image.bkg_rms_mean))
            log.info("{}: {}".format("self.param_dict['sourcex']['source_box']",
                                     self.param_dict["sourcex"]["source_box"]))
            log.info("\nDERIVED PARAMETERS")
            log.info("{}: {}".format("bkg_sigma", bkg_sigma))
            log.info("{}: {}".format("detect_sources_thresh", detect_sources_thresh))
            log.info("{}: {}".format("smajor_sigma", smajor_sigma))
            log.info("{}: {}".format("source_fwhm", source_fwhm))
            log.info("")
            log.info("{}".format("=" * 80))

            # find ALL the sources!!!
            log.info("DAOStarFinder(fwhm={}, threshold={}, ratio={})".format(source_fwhm,
                                                                             self.image.bkg_rms_mean,
                                                                             self.param_dict['dao']['kernel_sd_aspect_ratio']))
            daofind = DAOStarFinder(fwhm=source_fwhm, threshold=self.image.bkg_rms_mean,
                                    ratio=self.param_dict['dao']['kernel_sd_aspect_ratio'])

            # create mask to reject any sources located less than 10 pixels from a image/chip edge
            wht_image = self.image.data.copy()
            binary_inverted_wht = np.where(wht_image == 0, 1, 0)
            exclusion_mask = ndimage.binary_dilation(binary_inverted_wht, iterations=10)

            sources = daofind(image, mask=exclusion_mask)

            for col in sources.colnames:
                sources[col].info.format = '%.8g'  # for consistent table output

            self.sources = sources

        # if processing filter product, use sources identified by parent total drizzle product identify_sources() run
        if self.tp_sources:
            self.sources = self.tp_sources['aperture']['sources']

# - - - - - - - - - - - - - - - - - - - - - - - - - - - - - - - - - - - - - - - - - - - - - - - - - - - - - - - - - - -

    def measure_sources(self):
        """Perform aperture photometry on identified sources
        """
        log.info("Performing aperture photometry on identified point-sources")
        # Open and background subtract image
        image = self.image.data.copy()
        image -= self.bkg_used

        # Compute AB mag zeropoint.
        photplam = self.image.imghdu[1].header['photplam']
        photflam = self.image.imghdu[1].header['photflam']
        ab_zeropoint = -2.5 * np.log10(photflam) - 21.10 - 5.0 * np.log10(photplam) + 18.6921

        # Compute average gain
        gain = self.image.imghdu[0].header['exptime'] * np.mean([self.image.imghdu[0].header['atodgna'],
                                                                 self.image.imghdu[0].header['atodgnb'],
                                                                 self.image.imghdu[0].header['atodgnc'],
                                                                 self.image.imghdu[0].header['atodgnd']])

        # load in coords of sources identified in total product
        positions = (self.sources['xcentroid'], self.sources['ycentroid'])

        # adjust coods for calculations that assume origin value of 0, rather than 1.
        pos_x = np.asarray(positions[0])
        pos_y = np.asarray(positions[1])

        # define list of background annulii
        bg_apers = CircularAnnulus((pos_x, pos_y),
                                   r_in=self.param_dict['dao']['skyannulus_arcsec'],
                                   r_out=self.param_dict['dao']['skyannulus_arcsec'] +
                                         self.param_dict['dao']['dskyannulus_arcsec'])

        # convert photometric aperture radii from arcsec to pixels and create list of photometric apertures to measure
        aper_radius_arcsec = [self.param_dict['dao']['aperture_1'], self.param_dict['dao']['aperture_2']]
        aper_radius_list_pixels = []
        for aper_radius in aper_radius_arcsec:
            aper_radius_list_pixels.append(aper_radius/self.param_dict['dao']['scale'])
        phot_apers = [CircularAperture((pos_x, pos_y), r=r) for r in aper_radius_list_pixels]

        # parameter log dump!
        log.info("{}".format("=" * 80))
        log.info("")
        log.info("SUMMARY OF INPUT PARAMETERS")
        log.info("self.imgname:   {}".format(self.imgname))
        log.info("platescale:       {}".format(self.param_dict['dao']['scale']))
        log.info("radii (pixels):   {}".format(aper_radius_list_pixels))
        log.info("radii (arcsec):   {}".format(aper_radius_arcsec))
        log.info("annulus:          {}".format(self.param_dict['dao']['skyannulus_arcsec']))
        log.info("dSkyAnnulus:      {}".format(self.param_dict['dao']['dskyannulus_arcsec']))
        log.info("salgorithm:       {}".format(self.param_dict['dao']['salgorithm']))
        log.info("gain:             {}".format(gain))
        log.info("ab_zeropoint:     {}".format(ab_zeropoint))
        log.info(" ")
        log.info("{}".format("=" * 80))
        log.info("")

        # Perform aperture photometry
        photometry_tbl = photometry_tools.iraf_style_photometry(phot_apers, bg_apers, data=image,
                                                                platescale=self.param_dict['dao']['scale'],
                                                                error_array=self.bkg.background_rms,
                                                                bg_method=self.param_dict['dao']['salgorithm'],
                                                                epadu=gain,
                                                                zero_point=ab_zeropoint)

        # convert coords back to origin value = 1 rather than 0
        photometry_tbl["XCENTER"] = photometry_tbl["XCENTER"] + 1.
        photometry_tbl["YCENTER"] = photometry_tbl["YCENTER"] + 1.

        # calculate and add RA and DEC columns to table
        ra, dec = self.transform_list_xy_to_ra_dec(photometry_tbl["XCENTER"], photometry_tbl["YCENTER"], self.imgname)  # TODO: replace with all_pix2sky or somthing at a later date
        ra_col = Column(name="RA", data=ra, dtype=np.float64)
        dec_col = Column(name="DEC", data=dec, dtype=np.float64)
        photometry_tbl.add_column(ra_col, index=2)
        photometry_tbl.add_column(dec_col, index=3)

        try:
            # Calculate and add concentration index (CI) column to table
            ci_data = photometry_tbl["MAG_{}".format(aper_radius_arcsec[0])].data - photometry_tbl[
                "MAG_{}".format(aper_radius_arcsec[1])].data
        except Exception:
            pickle_out = open("catalog.pickle", "wb")
            pickle.dump(photometry_tbl, pickle_out)
            pickle_out.close()

        ci_mask = np.logical_and(np.abs(ci_data) > 0.0, np.abs(ci_data) < 1.0e-30)
        big_bad_index = np.where(abs(ci_data) > 1.0e20)
        ci_mask[big_bad_index] = True
        ci_col = MaskedColumn(name="CI", data=ci_data, dtype=np.float64, mask=ci_mask)
        photometry_tbl.add_column(ci_col)

        # Add zero-value "Flags" column in preparation for source flagging
        flag_col = Column(name="Flags", data=np.zeros_like(photometry_tbl['ID']), dtype=np.int64)
        photometry_tbl.add_column(flag_col)

        # Add null-value "TotMag(<outer radiiArc>)" and "TotMag(<outer radiiArc>)" columns
        empty_tot_mag = MaskedColumn(name="TotMag({})".format(aper_radius_arcsec[1]), fill_value=None, mask=True,
                                     length=len(photometry_tbl["XCENTER"].data), dtype=np.int64)
        empty_tot_mag_err = MaskedColumn(name="TotMagErr({})".format(aper_radius_arcsec[1]), fill_value=None, mask=True,
                                         length=len(photometry_tbl["XCENTER"].data), dtype=np.int64)
        photometry_tbl.add_column(empty_tot_mag)
        photometry_tbl.add_column(empty_tot_mag_err)

        # build final output table
        final_col_order = ["XCENTER", "YCENTER", "RA", "DEC", "ID", "MAG_{}".format(aper_radius_arcsec[0]),
                           "MAG_{}".format(aper_radius_arcsec[1]), "MERR_{}".format(aper_radius_arcsec[0]),
                           "MERR_{}".format(aper_radius_arcsec[1]), "MSKY", "STDEV",
                           "FLUX_{}".format(aper_radius_arcsec[1]), "TotMag({})".format(aper_radius_arcsec[1]),
                           "TotMagErr({})".format(aper_radius_arcsec[1]), "CI", "Flags"]
        output_photometry_table = photometry_tbl[final_col_order]

        # format output table columns
        final_col_format = {"RA": "13.10f", "DEC": "13.10f", "MAG_{}".format(aper_radius_arcsec[0]): '6.3f',
                            "MAG_{}".format(aper_radius_arcsec[1]): '6.3f',
                            "MERR_{}".format(aper_radius_arcsec[0]): '6.3f',
                            "MERR_{}".format(aper_radius_arcsec[1]): '6.3f', "MSKY": '10.8f', "STDEV": '10.8f',
                            "FLUX_{}".format(aper_radius_arcsec[1]): '10.8f', "CI": "7.3f"}
        for fcf_key in final_col_format.keys():
            output_photometry_table[fcf_key].format = final_col_format[fcf_key]

        # change some column titles to match old daophot.txt files
        rename_dict = {"XCENTER": "X-Center", "YCENTER": "Y-Center",
                       "MAG_{}".format(aper_radius_arcsec[0]): "MagAp({})".format(aper_radius_arcsec[0]),
                       "MAG_{}".format(aper_radius_arcsec[1]): "MagAp({})".format(aper_radius_arcsec[1]),
                       "MERR_{}".format(aper_radius_arcsec[0]): "MagErr({})".format(aper_radius_arcsec[0]),
                       "MERR_{}".format(aper_radius_arcsec[1]): "MagErr({})".format(aper_radius_arcsec[1]),
                       "MSKY": "MSky({})".format(aper_radius_arcsec[1]),
                       "STDEV": "Stdev({})".format(aper_radius_arcsec[1]),
                       "FLUX_{}".format(aper_radius_arcsec[1]): "Flux({})".format(aper_radius_arcsec[1])}
        for old_col_title in rename_dict:
            output_photometry_table.rename_column(old_col_title, rename_dict[old_col_title])
            log.info("Column '{}' renamed '{}'".format(old_col_title, rename_dict[old_col_title]))

        self.source_cat = output_photometry_table

# - - - - - - - - - - - - - - - - - - - - - - - - - - - - - - - - - - - - - - - - - - - - - - - - - - - - - - - - - - -

    @property
    def write_catalog(self):
        """Write specified catalog to file on disk

        Parameters
        ----------
        write_region_file : Boolean
           Write ds9-compatible region file along with the catalog file? Default value = False

        Returns
        -------
        Nothing!

        """
        # Write out catalog to ecsv file
        self.source_cat.write(self.sourcelist_filename, format=self.catalog_format)
        log.info("Wrote catalog file '{}' containing {} sources".format(self.sourcelist_filename, len(self.source_cat)))

        # Write out region file if input 'write_region_file' is turned on.
        if self.debug:
            out_table = self.source_cat.copy()
            if 'xcentroid' in out_table.keys():  # for point-source source catalogs
                # Remove all other columns besides xcentroid and ycentroid
                out_table.keep_columns(['xcentroid', 'ycentroid'])
                # Add offset of 1.0 in X and Y to line up sources in region file with image displayed in ds9.
                out_table['xcentroid'].data[:] += np.float64(1.0)
                out_table['ycentroid'].data[:] += np.float64(1.0)
            elif 'X-Center' in out_table.keys():  # for aperture photometric catalogs
                # Remove all other columns besides 'X-Center and Y-Center
                out_table.keep_columns(['X-Center', 'Y-Center'])
                # Add offset of 1.0 in X and Y to line up sources in region file with image displayed in ds9.
                out_table['X-Center'].data[:] += np.float64(1.0)
                out_table['Y-Center'].data[:] += np.float64(1.0)
            else:  # Bail out if anything else is encountered.
                log.info("Error: unrecognized catalog format. Skipping region file generation.")
                return()
            reg_filename = self.sourcelist_filename.replace("."+self.catalog_suffix.split(".")[1],
                                                            self.catalog_region_suffix)
            out_table.write(reg_filename, format="ascii")
            log.info("Wrote region file '{}' containing {} sources".format(reg_filename, len(out_table)))

# - - - - - - - - - - - - - - - - - - - - - - - - - - - - - - - - - - - - - - - - - - - - - - - - - - - - - - - - - - -

    def transform_list_xy_to_ra_dec(self, list_of_x, list_of_y, drizzled_image):
        """Transform lists of X and Y coordinates to lists of RA and Dec coordinates
        This is a temporary solution until somthing like pix2sky or pix2world can be implemented in measure_sources.

        directly lifted from hla classic subroutine hla_sorucelist.Transform_list_xy_to_RA_Dec()

        Tested.

        Parameters
        ----------
        list_of_x : list
            list of x coordinates to convert

        list_of_y :
            list of y coordinates to convert

        drizzled_image : str
            Name of the image that corresponds to the table from DAOPhot. This image is used to re-write x and y
            coordinates in RA and Dec.

        Returns
        -------
        ra: list
            list of right ascension values

        dec : list
            list of declination values
        """
        import stwcs

        wcs1_drz = stwcs.wcsutil.HSTWCS(drizzled_image + "[1]")
        origin = 1
        # *origin* is the coordinate in the upper left corner of the
        # image.  In FITS and Fortran standards, this is 1.  In Numpy and C
        # standards this is 0.
        try:
            skyposish = wcs1_drz.all_pix2sky(list_of_x, list_of_y, origin)
        except AttributeError:
            skyposish = wcs1_drz.all_pix2world(list_of_x, list_of_y, origin)
        ra = skyposish[0]
        dec = skyposish[1]

        return ra, dec


# ----------------------------------------------------------------------------------------------------------------------
class HAPSegmentCatalog(HAPCatalogBase):
    """Generate photometric sourcelist(s) for specified image(s) using segment mapping.
    """
    catalog_suffix = "_segment-cat.ecsv"

    def __init__(self, image, param_dict, debug, tp_sources):
        super().__init__(image, param_dict, debug, tp_sources)

        # Get the instrument/detector-specific values from the self.param_dict
        self.fwhm = self.param_dict["sourcex"]["fwhm"]
        self.size_source_box = self.param_dict["sourcex"]["source_box"]
        self.threshold_flag = self.param_dict["sourcex"]["thresh"]

    def identify_sources(self):
        """Use photutils to find sources in image based on segmentation.

        Parameters
        ----------
        se_debug : bool, optional
            Specify whether or not to plot the image and segmentation image for
            visualization and debugging purposes

        Returns
        -------
        segm : `photutils.segmentation.SegmentationImage`
            Two-dimensional segmentation image where found source regions are labeled with
            unique, non-zero positive integers.

        kernel :

        bkg : `~photutils.background.Background2D` or None
            A background map based upon the `~photutils.background.SExtractorBackground`
            estimator

        bkg_rms_mean : float
            Mean bkg.background FIX

        """
        # TODO: Finish up and optimize HAPSegmentCatalog.identify_sources()
        # Report configuration values to log
        log.info("{}".format("=" * 80))
        log.info("")
        log.info("SExtractor-like source finding settings for Photutils segmentation")
        log.info("Total Detection Product - Input Parameters")
        log.info("FWHM: {}".format(self.fwhm))
        log.info("size_source_box: {}".format(self.size_source_box))
        log.info("threshold: {}".format(np.mean(self.image.threshold)))
        log.info("")
        log.info("{}".format("=" * 80))

        # get the SCI image data
        imgarr = self.image.data.copy()

        #
        # Consider whether the auto-generated kernel (self.image.kernel) would work instead
        #
        # Only use a single kernel for now
        kernel_list = [Gaussian2DKernel, MexicanHat2DKernel]
        kernel_in_use = kernel_list[0]

        bkg = self.image.bkg
        threshold = self.image.threshold

        # FIX imgarr should be background subtracted, sextractor uses the filtered_data image
        imgarr_bkgsub = imgarr - bkg.background

        # *** FIX: should size_source_box size be used in all these places? ***
        # Create a 2D filter kernel - this will be used to smooth the input
        # image prior to thresholding in detect_sources().
        sigma = self.fwhm * gaussian_fwhm_to_sigma
        kernel = kernel_in_use(sigma, x_size=self.size_source_box, y_size=self.size_source_box)
        kernel.normalize()
        if not self.tp_sources:
            # Source segmentation/extraction
            # If the threshold includes the background level, then the input image
            # should NOT be background subtracted.
            # Note: SExtractor has "connectivity=8" which is the default for this function
            self.sources = detect_sources(imgarr, threshold, npixels=self.size_source_box, filter_kernel=kernel)
            self.kernel = kernel  # for use in measure_sources()
            self.total_source_cat = source_properties(imgarr_bkgsub, self.sources, background=bkg.background,
                                                      filter_kernel=kernel, wcs=self.image.imgwcs)

        # if processing filter product, use sources identified by parent total drizzle product identify_sources() run
        if self.tp_sources:
            self.sources = self.tp_sources['segment']['sources']
            self.kernel = self.tp_sources['segment']['kernel']

        # For debugging purposes...
        if self.debug:
            # Write out a catalog which can be used as an overlay for image in ds9
            if not hasattr(self, 'total_source_cat'):
                cat = source_properties(imgarr_bkgsub, self.sources, background=bkg.background, filter_kernel=kernel,
                                        wcs=self.image.imgwcs)
                table = cat.to_table()
            else:
                table = self.total_source_cat.to_table()

            # Copy out only the X and Y coordinates to a "debug table" and
            # cast as an Astropy Table
            tbl = Table(table["xcentroid", "ycentroid"])

            # Construct the debug output filename and write the catalog
            indx = self.sourcelist_filename.find("ecsv")
            outname = self.sourcelist_filename[0:indx] + "reg"

            tbl["xcentroid"].info.format = ".10f"  # optional format
            tbl["ycentroid"].info.format = ".10f"

            # Add one to the X and Y table values to put the data onto a one-based system,
            # particularly for display with DS9
            tbl["xcentroid"] = tbl["xcentroid"] + 1
            tbl["ycentroid"] = tbl["ycentroid"] + 1
            tbl.write(outname, format="ascii.commented_header")
            log.info("Wrote debug source catalog: {}".format(outname))

            """
            # Generate a graphic of the image and the segmented image
            norm = ImageNormalize(stretch=SqrtStretch())
            fig, (ax1, ax2) = plt.subplots(2, 1, figsize=(10, 12.5))
            ax1.imshow(imgarr, origin="lower", cmap="Greys_r", norm=norm)
            ax1.set_title("Data")
            ax2.imshow(segm, origin="lower", cmap=segm.cmap(random_state=12345))
            ax2.set_title("Segmentation Image")
            plt.show()
            """

        # TROUBLESOME at this time
        # Deblending is a combination of multi-thresholding and watershed
        # segmentation. Sextractor uses a multi-thresholding technique.
        # npixels = number of connected pixels in source
        # npixels and filter_kernel should match those used by detect_sources()
        # Note: SExtractor has "connectivity=8" which is the default for this function
        """
        segm = deblend_sources(imgarr, self.sources, npixels=size_source_box,
                               filter_kernel=kernel, nlevels=32,
                               contrast=0.005)
        print("after deblend. ", segm)
        """

        """
        if se_debug:
            # Generate a graphic of the image and the segmented image
            norm = ImageNormalize(stretch=SqrtStretch())
            fig, (ax1, ax2) = plt.subplots(2, 1, figsize=(10, 12.5))
            ax1.imshow(imgarr, origin="lower", cmap="Greys_r", norm=norm)
            ax1.set_title("Data")
            ax2.imshow(segm, origin="lower", cmap=segm.cmap(random_state=12345))
            ax2.set_title("Segmentation Image")
            plt.show()
        """

# - - - - - - - - - - - - - - - - - - - - - - - - - - - - - - - - - - - - - - - - - - - - - - - - - - - - - - - - - - -

    def measure_sources(self):
        """Use the positions of the sources identified in the white light image to
        measure properties of these sources in the filter images

        An instrument/detector combination may have multiple filter-level products.
        This routine is called for each filter image which is then measured to generate
        a filter-level source catalog based on object positions measured in the total
        detection product image.

        Parameters
        ----------
        segm : `~astropy.photutils.segmentation` Segmentation image
            Two-dimensional image of labeled source regions based on the "white light" drizzed product

        kernel : `~astropy.convolution`
            Two dimensional function of a specified FWHM used to smooth the image and
            used in the detection of sources as well as for the determination of the
            source properties (this routine)

        catalog_filename : string
            Name of the output source catalog for the filter detection product

        Returns
        -------

        """
        # TODO: Finish up and optimize HAPSegmentCatalog.measure_sources()

        # get filter-level science data
        imgarr = self.image.data.copy()

        # Report configuration values to log
        log.info("{}".format("=" * 80))
        log.info("")
        log.info("SExtractor-like source property measurements based on Photutils segmentation")
        log.info("Filter Level Product - Input Parameters")
        log.info("FWHM: {}".format(self.fwhm))
        log.info("size_source_box: {}".format(self.size_source_box))
        log.info("")
        log.info("{}".format("=" * 80))

        # The data needs to be background subtracted when computing the source properties
        bkg = self.image.bkg

        imgarr_bkgsub = imgarr - bkg.background

        # Compute source properties...
        self.source_cat = source_properties(imgarr_bkgsub, self.sources, background=bkg.background,
                                            filter_kernel=self.kernel, wcs=self.image.imgwcs)
        log.info("Found {} sources from segmentation map".format(len(self.source_cat)))

# - - - - - - - - - - - - - - - - - - - - - - - - - - - - - - - - - - - - - - - - - - - - - - - - - - - - - - - - - - -

    @property
    def write_catalog(self):
        """Actually write the specified source catalog out to disk

        Parameters
        ----------
        seg_cat : list of `~photutils.SourceProperties` objects
            List of SourceProperties objects, one for each source found in the
            specified detection product

        product : str, optional
            Identification string for the catalog product being written.  This
            controls the data being put into the catalog product
        """
        # Convert the list of SourceProperties objects to a QTable and
        # document in column metadata Photutils columns which map to SExtractor columns
        seg_table = Table(self.source_cat.to_table())
        radec_data = seg_table["sky_centroid_icrs"]
        ra_icrs = radec_data.ra.degree
        dec_icrs = radec_data.dec.degree

        num_sources = len(seg_table)

        # If the output is for the total detection product, then only
        # a subset of the full catalog is needed.
        if self.image.ghd_product.lower() == "tdp":

            # [x|y]centroid are in pixels, physical data coordinates
            seg_subset_table = seg_table["xcentroid", "ycentroid"]

            # Add metadata to the output subset table
            seg_subset_table = self._annotate_table(seg_subset_table, num_sources,
                                                    product=self.image.ghd_product)

            seg_subset_table["xcentroid"].description = "SExtractor Column x_image"
            seg_subset_table["ycentroid"].description = "SExtractor Column y_image"
            seg_subset_table["RA_icrs"] = ra_icrs
            seg_subset_table["Dec_icrs"] = dec_icrs
            seg_subset_table["RA_icrs"].description = "SExtractor Column RA"
            seg_subset_table["Dec_icrs"].description = "SExtractor Column Dec"
            seg_subset_table["RA_icrs"].unit = u.deg
            seg_subset_table["Dec_icrs"].unit = u.deg

            # Write out the official total detection product source catalog
            seg_subset_table["xcentroid"].info.format = ".10f"
            seg_subset_table["ycentroid"].info.format = ".10f"
            seg_subset_table["RA_icrs"].info.format = ".10f"
            seg_subset_table["Dec_icrs"].info.format = ".10f"
            log.info("seg_subset_table (white light image): {}".format(seg_subset_table))

            seg_subset_table.write(self.sourcelist_filename, format=self.catalog_format)
            log.info("Wrote source catalog: {}".format(self.sourcelist_filename))

        # else the product is the "filter detection product"
        else:

            seg_table = self._annotate_table(seg_table, num_sources, product=self.image.ghd_product)

            # Rework the current table for output
            del seg_table["id"]
            del seg_table["sky_centroid"]
            del seg_table["sky_centroid_icrs"]
            rr = Column(ra_icrs, name="RA_icrs", description="SExtractor Column RA", unit=u.deg)
            dd = Column(dec_icrs, name="Dec_icrs", description="SExtractor Column Dec", unit=u.deg)
            log.info("Added RA_icrs, Dec_icrs columns to Segment catalog")
            seg_table.add_columns([dd, rr], indexes=[2, 3])

            # Add a description for columns which map to SExtractor catalog columns
            seg_table["xcentroid"].description = "SExtractor Column x_image"
            seg_table["ycentroid"].description = "SExtractor Column y_image"
            seg_table["background_at_centroid"].description = "SExtractor Column background"
            seg_table["source_sum"].description = "SExtractor Column flux_iso"
            seg_table["source_sum_err"].description = "SExtractor Column fluxerr_iso"
            # FIX: is mapping to _image or _world?  _image
            seg_table["cxx"].description = "SExtractor Column cxx_image, ellipse parameter"
            seg_table["cyy"].description = "SExtractor Column cyy_image, ellipse parameter"
            seg_table["cxy"].description = "SExtractor Column cxy_image, ellipse parameter"
            # FIX: is the mapping to _image or _world?
            seg_table["covar_sigx2"].description = "SExtractor Column x2_image, (0,0) element of covariance matrix"
            seg_table["covar_sigy2"].description = "SExtractor Column y2_image, (1,1) element of covariance matrix"
            seg_table[
                "covar_sigxy"].description = "SExtractor Column xy_image, (0,1) and (1,0) elements of covariance matrix"

            xmin_cols_orig = ['xmin', 'xmax', 'ymin', 'ymax']
            xmin_descr = "SExtractor Column {}_image"
            if xmin_cols_orig[0] not in seg_table.colnames:
                xmin_cols = ['bbox_{}'.format(cname) for cname in xmin_cols_orig]
            else:
                xmin_cols = xmin_cols_orig

            for cname, oname in zip(xmin_cols, xmin_cols_orig):
                seg_table[cname].description = xmin_descr.format(oname)

            # Write out the official filter detection product source catalog
            seg_table["xcentroid"].info.format = ".10f"
            seg_table["ycentroid"].info.format = ".10f"
            seg_table["RA_icrs"].info.format = ".10f"
            seg_table["Dec_icrs"].info.format = ".10f"
            log.info("seg_table (filter): {}".format(seg_table))

            seg_table.write(self.sourcelist_filename, format=self.catalog_format)
            log.info("Wrote filter source catalog: {}".format(self.sourcelist_filename))

# - - - - - - - - - - - - - - - - - - - - - - - - - - - - - - - - - - - - - - - - - - - - - - - - - - - - - - - - - - -

    def _annotate_table(self, data_table, num_sources, product="tdp"):
        """Add state metadata to the output source catalog

        Parameters
        ----------
        data_table : QTable
            Table of source properties

        num_sources : int
            Number of sources (items) in table

        product : str, optional
            Identification string for the catalog product being written.  This
            controls the data being put into the catalog product

        Returns
        -------
        data_table : QTable
            Table of source properties updatd to contain state metadata

        """

        data_table.meta["WCSNAME"] = self.image.keyword_dict["wcs_name"]
        data_table.meta["WCSTYPE"] = self.image.keyword_dict["wcs_type"]
        data_table.meta["Proposal ID"] = self.image.keyword_dict["proposal_id"]
        data_table.meta["Image File Name"] = self.image.keyword_dict['image_file_name']
        data_table.meta["Target Name"] = self.image.keyword_dict["target_name"]
        data_table.meta["Date Observed"] = self.image.keyword_dict["date_obs"]
        # FIX
        if product.lower() == "tdp":
            data_table.meta["Time Observed"] = " "
            data_table.meta["Filter"] = self.image.keyword_dict["filter"]
        else:
            data_table.meta["Time Observed"] = "FIX ME"
            data_table.meta["Filter 1"] = self.image.keyword_dict["filter1"]
            data_table.meta["Filter 2"] = self.image.keyword_dict["filter2"]
        data_table.meta["Instrument"] = self.image.keyword_dict["instrument"]
        data_table.meta["Detector"] = self.image.keyword_dict["detector"]
        data_table.meta["Target RA"] = self.image.keyword_dict["target_ra"]
        data_table.meta["Target DEC"] = self.image.keyword_dict["target_dec"]
        data_table.meta["Orientation"] = self.image.keyword_dict["orientation"]
        data_table.meta["Aperture RA"] = self.image.keyword_dict["aperture_ra"]
        data_table.meta["Aperture DEC"] = self.image.keyword_dict["aperture_dec"]
        data_table.meta["Aperture PA"] = self.image.keyword_dict["aperture_pa"]
        data_table.meta["Exposure Start"] = self.image.keyword_dict["expo_start"]
        data_table.meta["Total Exposure Time"] = self.image.keyword_dict["texpo_time"]
        data_table.meta["CCD Gain"] = self.image.keyword_dict["ccd_gain"]
        data_table.meta["Number of sources"] = num_sources
        data_table.meta[""] = " "
        data_table.meta[""] = "Absolute coordinates are in a zero-based coordinate system."

        return (data_table)


# ======================================================================================================================<|MERGE_RESOLUTION|>--- conflicted
+++ resolved
@@ -265,11 +265,7 @@
         # Compute the background for this image
         self.image = CatalogImage(fitsfile)
         self.image.compute_background(nsigma=self.param_dict['sourcex']['bthresh'],
-<<<<<<< HEAD
-                                      threshold_flag=self.param_dict['sourcex']['thresh'])  # TODO previoulsy, nsigma=self.param_dict['sourcex']['bthresh']
-=======
                                       threshold_flag=self.param_dict['sourcex']['thresh'])
->>>>>>> f1c9b2d6
 
         self.image.build_kernel(self.param_dict['dao']['TWEAK_FWHMPSF'], self.param_dict['dao']['scale'])
 
