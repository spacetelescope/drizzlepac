#!/usr/bin/env python
"""Utility to create the Sextractor-like source catalog using PhotUtils

The function, create_sextractor_like_sourcelists, processes the provided
input file (presumptively a drizzled, white-light image) looking for sources.
A segmentation map and the total detection product catalog are the critical 
outputs of this routine.

The function, measure_source_properties, uses the segmentation map generated
by create_sextractor_like_sourcelists, and tries to measure various properties
of the objects at the location of the found sources.  The measurements are
done in the drizzled, specific filter images of the visit. The filter product
is the output of the routine.

"""
import sys
from distutils.version import LooseVersion

import numpy as np
try:
    from matplotlib import pyplot as plt
except Exception:
    plt = None

import astropy.units as u
from astropy.io import ascii
from astropy.io import fits as fits
from astropy.table import Column, Table
from astropy.convolution import Gaussian2DKernel, MexicanHat2DKernel
from astropy.stats import gaussian_fwhm_to_sigma
import photutils
from photutils import detect_sources, source_properties, deblend_sources
from photutils import Background2D, MedianBackground, SExtractorBackground, StdBackgroundRMS
from stwcs.wcsutil import HSTWCS
from stsci.tools import logutil


__taskname__ = "se_source_generation"

log = logutil.create_logger(__name__, level=logutil.logging.INFO, stream=sys.stdout)

_all__ = ["create_sextractor_like_sourcelists", "measure_source_properties"]

def create_sextractor_like_sourcelists(source_filename, catalog_filename, param_dict, se_debug=False):
    """Use photutils to find sources in image based on segmentation.

    Parameters
    ----------
    source_filename : string
        Filename of the "white light" drizzled image (aka the total detection product) which
        is used for the detection of sources

    catalog_filename : string
        Name of the output source catalog for the total detection product

    param_dict : dictionary
        dictionary of drizzle, source finding, and photometric parameters

    se_debug : bool, optional
        Specify whether or not to plot the image and segmentation image for
        visualization and debugging purposes

    Returns
    -------
    segm : `photutils.segmentation.SegmentationImage`
        Two-dimensional segmentation image where found source regions are labeled with
        unique, non-zero positive integers.

    kernel :

    bkg : `~photutils.background.Background2D` or None
        A background map based upon the `~photutils.background.SExtractorBackground`
        estimator

    bkg_rms_mean : float
        Mean bkg.background FIX

    """

    # Open the "white light" image and get the SCI image data
    imghdu = fits.open(source_filename)
    imgarr = imghdu['sci',1].data

    # Get the HSTWCS object from the first extension
    imgwcs = HSTWCS(imghdu, 1)

    # Get header information to annotate the output catalogs
    keyword_dict = _get_header_data(imghdu)
   
    # Get the instrument/detector-specific values from the param_dict 
    fwhm = param_dict["sourcex"]["fwhm"]
    size_source_box = param_dict["sourcex"]["source_box"]
<<<<<<< HEAD
    threshold = param_dict["sourcex"]["thresh"]
=======
    threshold_flag = param_dict["sourcex"]["thresh"]
>>>>>>> de91bcd2

    # Report configuration values to log
    log.info("{}".format("=" * 80))
    log.info("")
    log.info("SExtractor-like source finding settings for Photutils segmentation")
    log.info("Total Detection Product - Input Parameters")
    log.info("FWHM: {}".format(fwhm))
    log.info("size_source_box: {}".format(size_source_box))
    log.info("threshold_flag: {}".format(threshold_flag))
    log.info("")
    log.info("{}".format("=" * 80))

    # Only use a single kernel for now
    kernel_list = [Gaussian2DKernel, MexicanHat2DKernel]
    kernel_in_use = kernel_list[0]

    bkg, bkg_dao_rms, threshold = _compute_background(imgarr, nsigma=5., threshold_flag=threshold_flag)

    # FIX imgarr should be background subtracted, sextractor uses the filtered_data image
    imgarr_bkgsub = imgarr - bkg.background

    # *** FIX: should size_source_box size be used in all these places? ***
    # Create a 2D filter kernel - this will be used to smooth the input
    # image prior to thresholding in detect_sources().
    sigma = fwhm * gaussian_fwhm_to_sigma
    kernel = kernel_in_use(sigma, x_size=size_source_box, y_size=size_source_box)
    kernel.normalize()

    # Source segmentation/extraction
    # If the threshold includes the background level, then the input image
    # should NOT be background subtracted.
    # Note: SExtractor has "connectivity=8" which is the default for this function
    segm = detect_sources(imgarr, threshold, npixels=size_source_box,
                          filter_kernel=kernel)

    # For debugging purposes...
    if se_debug:
        # Write out a catalog which can be used as an overlay for image in ds9
        cat = source_properties(imgarr_bkgsub, segm, background=bkg.background, 
                                filter_kernel=kernel, wcs=imgwcs)
        table = cat.to_table()

        # Copy out only the X and Y coordinates to a "debug table" and
        # cast as an Astropy Table
        tbl = Table(table["xcentroid", "ycentroid"])

        # Construct the debug output filename and write the catalog
        indx = catalog_filename.find("ecsv")
        outname = catalog_filename[0:indx] + "reg"

        tbl["xcentroid"].info.format = ".10f"  # optional format
        tbl["ycentroid"].info.format = ".10f"

        # Add one to the X and Y table values to put the data onto a one-based system,
        # particularly for display with DS9
        tbl["xcentroid"] = tbl["xcentroid"] + 1
        tbl["ycentroid"] = tbl["ycentroid"] + 1
        tbl.write(outname, format="ascii.commented_header")
        log.info("Wrote debug source catalog: {}".format(outname))

        """
        # Generate a graphic of the image and the segmented image
        norm = ImageNormalize(stretch=SqrtStretch())
        fig, (ax1, ax2) = plt.subplots(2, 1, figsize=(10, 12.5))
        ax1.imshow(imgarr, origin="lower", cmap="Greys_r", norm=norm)
        ax1.set_title("Data")
        ax2.imshow(segm, origin="lower", cmap=segm.cmap(random_state=12345))
        ax2.set_title("Segmentation Image")
        plt.show()
        """

    # TROUBLESOME at this time
    # Deblending is a combination of multi-thresholding and watershed
    # segmentation. Sextractor uses a multi-thresholding technique.
    # npixels = number of connected pixels in source
    # npixels and filter_kernel should match those used by detect_sources()
    # Note: SExtractor has "connectivity=8" which is the default for this function
    """
    segm = deblend_sources(imgarr, segm, npixels=size_source_box,
                           filter_kernel=kernel, nlevels=32,
                           contrast=0.005)
    print("after deblend. ", segm)
    """

    """
    if se_debug:
        # Generate a graphic of the image and the segmented image
        norm = ImageNormalize(stretch=SqrtStretch())
        fig, (ax1, ax2) = plt.subplots(2, 1, figsize=(10, 12.5))
        ax1.imshow(imgarr, origin="lower", cmap="Greys_r", norm=norm)
        ax1.set_title("Data")
        ax2.imshow(segm, origin="lower", cmap=segm.cmap(random_state=12345))
        ax2.set_title("Segmentation Image")
        plt.show()
    """

    # Regenerate the source catalog with presumably now only good sources
    seg_cat = source_properties(imgarr_bkgsub, segm, background=bkg.background,
                                filter_kernel=kernel, wcs=imgwcs)

    _write_catalog(seg_cat, keyword_dict, catalog_filename)

    # FIX: All of these may not be needed so clean up
    return segm, kernel, bkg, bkg_dao_rms, imgarr_bkgsub


def measure_source_properties(segm, imgarr_bkgsub, background, kernel, source_filename, catalog_filename, param_dict):
    """Use the positions of the sources identified in the white light image to
    measure properties of these sources in the filter images

    An instrument/detector combination may have multiple filter-level products.
    This routine is called for each filter image which is then measured to generate
    a filter-level source catalog based on object positions measured in the total
    detection product image.

    Parameters
    ----------
    segm : `~astropy.photutils.segmentation` Segmentation image
        Two-dimensional image of labeled source regions based on the "white light" drizzed product

    imgarr_bkg :

    background : 

    kernel : `~astropy.convolution`
        Two dimensional function of a specified FWHM used to smooth the image and
        used in the detection of sources as well as for the determination of the
        source properties (this routine)

    source_filename : string
        Filename of the filter drizzled image (aka the filter detection product) which
        is used for the measurement of properties of the previously found sources

    catalog_filename : string
        Name of the output source catalog for the filter detection product

    param_dict : dictionary
        dictionary of drizzle, source finding, and photometric parameters

    Returns
    -------

    """

    # Open the filter-level image
    imghdu = fits.open(source_filename)
    imgarr = imghdu[1].data

    # Get the HSTWCS object from the first extension
    imgwcs = HSTWCS(imghdu, 1)

    # Get header information to annotate the output catalogs
    keyword_dict = _get_header_data(imghdu, product="fdp")

    # Get the instrument/detector-specific values from the param_dict 
    fwhm = param_dict["sourcex"]["fwhm"]
    size_source_box = param_dict["sourcex"]["source_box"]
<<<<<<< HEAD
    threshold = param_dict["sourcex"]["thresh"]
=======
    threshold_flag = param_dict["sourcex"]["thresh"]
>>>>>>> de91bcd2

    # Report configuration values to log
    log.info("{}".format("=" * 80))
    log.info("")
    log.info("SExtractor-like source property measurements based on Photutils segmentation")
    log.info("Filter Level Product - Input Parameters")
    log.info("FWHM: {}".format(fwhm))
    log.info("size_source_box: {}".format(size_source_box))
    log.info("threshold_flag: {}".format(threshold_flag))
    log.info("")
    log.info("{}".format("=" * 80))

    # The data needs to be background subtracted when computing the source properties
    bkg, _, _ = _compute_background(imgarr, nsigma=5., threshold_flag=threshold_flag)

    imgarr_bkgsubX = imgarr - bkg.background

    # Compute source properties...
    seg_cat = source_properties(imgarr_bkgsubX, segm, background=bkg.background,
                                filter_kernel=kernel, wcs=imgwcs)

    # Write the source catalog
    _write_catalog(seg_cat, keyword_dict, catalog_filename, product="fdp")


def _compute_background(image, box_size=50, win_size=3, nsigma=5., threshold_flag=None):
    """Use Background2D to determine the background of the input image.

    Parameters
    ----------
    image : ndarray 
        Numpy array of the science extension from the observations FITS file.

    box_size : int
        Size of box along each axis

    win_size : int
        Size of 2D filter to apply to the background image

    nsigma : float
        Number of sigma above background

    threshold_flag : float or None
        Value from the image which serves as the limit for determining sources.
        If None, compute a default value of (background+5*rms(background)).
        If threshold < 0.0, use absolute value as scaling factor for default value.


    Returns
    -------
    bkg : 2D ndarray
        Background image

    bkg_dao_rms : ndarry
        Background RMS image

    threshold : ndarray
        Numpy array representing the background plus RMS
        
    """
    # Report configuration values to log
    log.info("")
    log.info("Computation of white light image background - Input Parameters")
    log.info("Box size: {}".format(box_size))
    log.info("Window size: {}".format(win_size))
    log.info("NSigma: {}".format(nsigma))

    # SExtractorBackground ans StdBackgroundRMS are the defaults
    bkg_estimator = SExtractorBackground()
    bkgrms_estimator = StdBackgroundRMS()
    bkg = None
    bkg_dao_rms = None

    exclude_percentiles = [10, 25, 50, 75]
    for percentile in exclude_percentiles:
        log.info("")
        log.info("Percentile in use: {}".format(percentile))
        try:
            bkg = Background2D(image, box_size,
                               filter_size=win_size,
                               bkg_estimator=bkg_estimator,
                               bkgrms_estimator=bkgrms_estimator,
                               exclude_percentile=percentile,
                               edge_method="pad")
        except Exception:
            bkg = None
            continue

        if bkg is not None:
            # Set the bkg_rms at "nsigma" sigma above background
            bkg_rms = nsigma * bkg.background_rms
            default_threshold = bkg.background + bkg_rms
            bkg_rms_mean = bkg.background.mean() + nsigma * bkg_rms.std()
            bkg_dao_rms = bkg.background_rms
            if threshold_flag is None:
                threshold = default_threshold
            elif threshold_flag < 0:
                threshold = -1 * threshold_flag * default_threshold
                log.info("Background threshold set to {} based on {}".format(threshold.max(), default_threshold.max()))
                bkg_rms_mean = threshold.max()
            else:
                bkg_rms_mean = 3. * threshold_flag

            if bkg_rms_mean < 0:
                bkg_rms_mean = 0.
            break

    # If Background2D does not work at all, define default scalar values for
    # the background to be used in source identification
    if bkg is None:
        bkg_rms_mean = max(0.01, image.min())
        bkg_rms = nsigma * bkg_rms_mean
        bkg_dao_rms = bkg_rms_mean
        threshold = bkg_rms_mean + bkg_rms

    # *** FIX: Need to do something for bkg if bkg is None ***

    # Report other useful quantities
    log.info("")
    log.info("Mean background: {}".format(bkg.background.mean()))
    log.info("Mean threshold: {}".format(bkg_rms_mean))
    log.info("")
    log.info("{}".format("=" * 80))

    return bkg, bkg_dao_rms, threshold


def _write_catalog(seg_cat, keyword_dict, catalog_filename, product="tdp"):
    """Actually write the specified source catalog out to disk
 
    Parameters
    ----------
    seg_cat : list of `~photutils.SourceProperties` objects 
        List of SourceProperties objects, one for each source found in the
        specified detection product

    keyword_dict : dict
        Dictionary containing FITS keyword values pertaining to the data product

    catalog_filename : str
        Official generated name for the output catalog

    product : str, optional
        Identification string for the catalog product being written.  This
        controls the data being put into the catalog product 
    """

    # Convert the list of SourceProperties objects to a QTable and
    # document in column metadata Photutils columns which map to SExtractor columns
    seg_table = Table(seg_cat.to_table())
    radec_data = seg_table["sky_centroid_icrs"]
    ra_icrs = radec_data.ra.degree
    dec_icrs = radec_data.dec.degree

    num_sources = len(seg_table)

    # If the output is for the total detection product, then only
    # a subset of the full catalog is needed.
    if product.lower() == "tdp":

        # [x|y]centroid are in pixels, physical data coordinates
        seg_subset_table = seg_table["xcentroid", "ycentroid"]

        # Add metadata to the output subset table
        seg_subset_table = _annotate_table(seg_subset_table, keyword_dict, num_sources, product=product)

        seg_subset_table["xcentroid"].description = "SExtractor Column x_image"
        seg_subset_table["ycentroid"].description = "SExtractor Column y_image"
        seg_subset_table["RA_icrs"] = ra_icrs
        seg_subset_table["Dec_icrs"] = dec_icrs
        seg_subset_table["RA_icrs"].description = "SExtractor Column RA"
        seg_subset_table["Dec_icrs"].description = "SExtractor Column Dec"
        seg_subset_table["RA_icrs"].unit = u.deg
        seg_subset_table["Dec_icrs"].unit = u.deg

        # Write out the official total detection product source catalog
        seg_subset_table["xcentroid"].info.format = ".10f"
        seg_subset_table["ycentroid"].info.format = ".10f"
        seg_subset_table["RA_icrs"].info.format = ".10f"
        seg_subset_table["Dec_icrs"].info.format = ".10f"
        print("seg_subset_table (white light image): ", seg_subset_table)

        seg_subset_table.write(catalog_filename, format="ascii.ecsv")
        log.info("Wrote source catalog: {}".format(catalog_filename))

    # else the product is the "filter detection product"
    else:

        seg_table = _annotate_table(seg_table, keyword_dict, num_sources, product=product)

        # Rework the current table for output
        del seg_table["id"]
        del seg_table["sky_centroid"]
        del seg_table["sky_centroid_icrs"]
        rr = Column(ra_icrs, name="RA_icrs", description="SExtractor Column RA", unit=u.deg)
        dd = Column(dec_icrs, name="Dec_icrs", description="SExtractor Column Dec", unit=u.deg)
        seg_table.add_column(dd, index=2)
        seg_table.add_column(rr, index=2)

        # Add a description for columns which map to SExtractor catalog columns
        seg_table["xcentroid"].description = "SExtractor Column x_image"
        seg_table["ycentroid"].description = "SExtractor Column y_image"
        seg_table["background_at_centroid"].description = "SExtractor Column background"
        seg_table["source_sum"].description = "SExtractor Column flux_iso"
        seg_table["source_sum_err"].description = "SExtractor Column fluxerr_iso"
        # FIX: is mapping to _image or _world?  _image
        seg_table["cxx"].description = "SExtractor Column cxx_image, ellipse parameter"
        seg_table["cyy"].description = "SExtractor Column cyy_image, ellipse parameter"
        seg_table["cxy"].description = "SExtractor Column cxy_image, ellipse parameter"
        # FIX: is the mapping to _image or _world?
        seg_table["covar_sigx2"].description = "SExtractor Column x2_image, (0,0) element of covariance matrix"
        seg_table["covar_sigy2"].description = "SExtractor Column y2_image, (1,1) element of covariance matrix"
        seg_table["covar_sigxy"].description = "SExtractor Column xy_image, (0,1) and (1,0) elements of covariance matrix"

        seg_table["xmin"].description = "SExtractor Column xmin_image"
        seg_table["xmax"].description = "SExtractor Column xmax_image"
        seg_table["ymin"].description = "SExtractor Column ymin_image"
        seg_table["ymin"].description = "SExtractor Column ymax_image"

        # Write out the official filter detection product source catalog
        seg_table["xcentroid"].info.format = ".10f"
        seg_table["ycentroid"].info.format = ".10f"
        seg_table["RA_icrs"].info.format = ".10f"
        seg_table["Dec_icrs"].info.format = ".10f"
        print("seg_table (filter): {}".format(seg_table))

        seg_table.write(catalog_filename, format="ascii.ecsv")
        log.info("Wrote filter source catalog: {}".format(catalog_filename))

def _get_header_data(imghdu, product="tdp"):
    """Read FITS keywords from the primary or extension header and store the
    information in a dictionary
 
    Parameters
    ----------
    imghdu : HDUList
        An HDU object pertaining to the FITS file being processed
    """

    keyword_dict = {}

    keyword_dict["proposal_id"] = imghdu[0].header["PROPOSID"]
    keyword_dict["image_file_name"] = imghdu[0].header['FILENAME'].upper()
    keyword_dict["target_name"] = imghdu[0].header["TARGNAME"].upper()
    keyword_dict["date_obs"] = imghdu[0].header["DATE-OBS"]
    keyword_dict["instrument"] = imghdu[0].header["INSTRUME"].upper()
    keyword_dict["detector"] = imghdu[0].header["DETECTOR"].upper()
    keyword_dict["target_ra"] = imghdu[0].header["RA_TARG"]
    keyword_dict["target_dec"] = imghdu[0].header["DEC_TARG"]
    keyword_dict["expo_start"] = imghdu[0].header["EXPSTART"]
    keyword_dict["texpo_time"] = imghdu[0].header["TEXPTIME"]
    keyword_dict["ccd_gain"] = imghdu[0].header["CCDGAIN"]
    keyword_dict["aperture_pa"] = imghdu[0].header["PA_V3"]

    # The total detection product has the FILTER keyword in
    # the primary header - read it for any instrument.
    #
    # For the filter detection product:
    # WFC3 only has FILTER, but ACS has FILTER1 and FILTER2
    # in the primary header.
    if product.lower() == "tdp":
        keyword_dict["filter"] = imghdu[0].header["FILTER"]
    # The filter detection product...
    else:
        if keyword_dict["instrument"] == "ACS":
            keyword_dict["filter1"] = imghdu[0].header["FILTER1"]
            keyword_dict["filter2"] = imghdu[0].header["FILTER2"]
        else:
            keyword_dict["filter1"] = imghdu[0].header["FILTER"]
            keyword_dict["filter2"] = ""

    # Get the HSTWCS object from the first extension
    keyword_dict["wcs_name"] = imghdu[1].header["WCSNAME"]
    keyword_dict["wcs_type"] = imghdu[1].header["WCSTYPE"]
    print('WCSTYPE: {}'.format(keyword_dict["wcs_type"]))
    keyword_dict["orientation"] = imghdu[1].header["ORIENTAT"]
    keyword_dict["aperture_ra"] = imghdu[1].header["RA_APER"]
    keyword_dict["aperture_dec"] = imghdu[1].header["DEC_APER"]

    return(keyword_dict)

def _annotate_table(data_table, keyword_dict, num_sources, product="tdp"):
    """Add state metadata to the output source catalog
 
    Parameters
    ----------
    data_table : QTable
        Table of source properties

    keyword_dict : dict
        Dictionary containing FITS keyword values pertaining to the data product

    num_sources : int
        Number of sources (items) in table

    product : str, optional
        Identification string for the catalog product being written.  This
        controls the data being put into the catalog product 

    Returns
    -------
    data_table : QTable
        Table of source properties updatd to contain state metadata

    """

    data_table.meta["WCSNAME"] = keyword_dict["wcs_name"]
    data_table.meta["WCSTYPE"] = keyword_dict["wcs_type"]
    data_table.meta["Proposal ID"] = keyword_dict["proposal_id"]
    data_table.meta["Image File Name"] = keyword_dict['image_file_name']
    data_table.meta["Target Name"] = keyword_dict["target_name"] 
    data_table.meta["Date Observed"] = keyword_dict["date_obs"]
    # FIX 
    if product.lower() == "tdp":
        data_table.meta["Time Observed"] = " "
        data_table.meta["Filter"] = keyword_dict["filter"]
    else:
        data_table.meta["Time Observed"] = "FIX ME"
        data_table.meta["Filter 1"] = keyword_dict["filter1"]
        data_table.meta["Filter 2"] = keyword_dict["filter2"]
    data_table.meta["Instrument"] = keyword_dict["instrument"]
    data_table.meta["Detector"] = keyword_dict["detector"]
    data_table.meta["Target RA"] = keyword_dict["target_ra"]
    data_table.meta["Target DEC"] = keyword_dict["target_dec"]
    data_table.meta["Orientation"] = keyword_dict["orientation"]
    data_table.meta["Aperture RA"] = keyword_dict["aperture_ra"]
    data_table.meta["Aperture DEC"] = keyword_dict["aperture_dec"]
    data_table.meta["Aperture PA"] = keyword_dict["aperture_pa"]
    data_table.meta["Exposure Start"] = keyword_dict["expo_start"]
    data_table.meta["Total Exposure Time"] = keyword_dict["texpo_time"]
    data_table.meta["CCD Gain"] = keyword_dict["ccd_gain"]
    data_table.meta["Number of sources"] = num_sources
    data_table.meta[""] = " "
    data_table.meta[""] = "Absolute coordinates are in a zero-based coordinate system."

    return(data_table)


def run_photutils():

    """
    param_dict = {"sourcex" : {"fwhm" : 0.25, "source_box" : 5, "thresh" : None}}
    white_light_filename = "hst_11150_70_wfc3_ir_total_ia1s70_drz.fits"
    tdp_catalog_filename = "hst_11150_70_wfc3_ir_total_ia1s70_segment-cat.ecsv"
    fp_filename_1 = "hst_11150_70_wfc3_ir_f110w_ia1s70_drz.fits"
    fp_catalog_filename_1 = "hst_11150_70_wfc3_ir_f110w_ia1s70_segment-cat.ecsv"
    fp_filename_2 = "hst_11150_70_wfc3_ir_f160w_ia1s70_drz.fits"
    fp_catalog_filename_2 = "hst_11150_70_wfc3_ir_f160w_ia1s70_segment-cat.ecsv"

<<<<<<< HEAD
    """
=======
>>>>>>> de91bcd2
    param_dict = {"sourcex" : {"fwhm" : 0.13, "source_box" : 5, "thresh" : None}}
    white_light_filename = "hst_10595_06_acs_wfc_total_j9es06_drc.fits"
    tdp_catalog_filename = "hst_10595_06_acs_wfc_total_j9es06_segment-cat.ecsv"

    fp_filename_1 = "hst_10595_06_acs_wfc_f435w_j9es06_drc.fits"
    fp_catalog_filename_1 = "hst_10595_06_acs_wfc_f435w_j9es06_segment-cat.ecsv"

    fp_filename_2 = "hst_10595_06_acs_wfc_f606w_j9es06_drc.fits"
    fp_catalog_filename_2 = "hst_10595_06_acs_wfc_f606w_j9es06_segment-cat.ecsv"

    fp_filename_3 = "hst_10595_06_acs_wfc_f814w_j9es06_drc.fits"
    fp_catalog_filename_3 = "hst_10595_06_acs_wfc_f814w_j9es06_segment-cat.ecsv"
    """

    param_dict = {"sourcex" : {"fwhm" : 0.13, "source_box" : 5, "thresh" : None}}
    white_light_filename = "hst_10265_01_acs_wfc_total_j92c01_drc.fits"
    tdp_catalog_filename = "hst_10265_01_acs_wfc_total_j92c01_segment-cat.ecsv"

    fp_filename_1 = "hst_10265_01_acs_wfc_f606w_j92c01_drc.fits"
    fp_catalog_filename_1 = "hst_10265_01_acs_wfc_f606w_j92c01_segment-cat.ecsv"


    segmap, kernel, bkg, bkg_dao_rms, bkgsub  = create_sextractor_like_sourcelists(white_light_filename,
                                                                                            tdp_catalog_filename,
                                                                                            param_dict,
                                                                                            se_debug=True)
    measure_source_properties(segmap, bkgsub, bkg.background, kernel, fp_filename_1, fp_catalog_filename_1, param_dict)
    print("Measured filter 1")

    """
    measure_source_properties(segmap, bkgsub, bkg.background, kernel, fp_filename_2, fp_catalog_filename_2, param_dict)
    print("Measured filter 2")

    measure_source_properties(segmap, bkgsub, bkg.background, kernel, fp_filename_3, fp_catalog_filename_3, param_dict)
    print("Measured filter 3")
    """

    return<|MERGE_RESOLUTION|>--- conflicted
+++ resolved
@@ -90,11 +90,7 @@
     # Get the instrument/detector-specific values from the param_dict 
     fwhm = param_dict["sourcex"]["fwhm"]
     size_source_box = param_dict["sourcex"]["source_box"]
-<<<<<<< HEAD
-    threshold = param_dict["sourcex"]["thresh"]
-=======
     threshold_flag = param_dict["sourcex"]["thresh"]
->>>>>>> de91bcd2
 
     # Report configuration values to log
     log.info("{}".format("=" * 80))
@@ -252,11 +248,7 @@
     # Get the instrument/detector-specific values from the param_dict 
     fwhm = param_dict["sourcex"]["fwhm"]
     size_source_box = param_dict["sourcex"]["source_box"]
-<<<<<<< HEAD
-    threshold = param_dict["sourcex"]["thresh"]
-=======
     threshold_flag = param_dict["sourcex"]["thresh"]
->>>>>>> de91bcd2
 
     # Report configuration values to log
     log.info("{}".format("=" * 80))
@@ -606,10 +598,6 @@
     fp_filename_2 = "hst_11150_70_wfc3_ir_f160w_ia1s70_drz.fits"
     fp_catalog_filename_2 = "hst_11150_70_wfc3_ir_f160w_ia1s70_segment-cat.ecsv"
 
-<<<<<<< HEAD
-    """
-=======
->>>>>>> de91bcd2
     param_dict = {"sourcex" : {"fwhm" : 0.13, "source_box" : 5, "thresh" : None}}
     white_light_filename = "hst_10595_06_acs_wfc_total_j9es06_drc.fits"
     tdp_catalog_filename = "hst_10595_06_acs_wfc_total_j9es06_segment-cat.ecsv"
