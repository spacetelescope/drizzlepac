"""
Tools for aperture photometry with non native bg/error methods

This function serves to ease the computation of photometric magnitudes
and errors using PhotUtils by replicating DAOPHOT's photometry and
error methods.  The formula for DAOPHOT's error is:

err = sqrt (Poisson_noise / epadu + area * stdev**2 + area**2 * stdev**2 / nsky)

Which gives a magnitude error:

mag_err = 1.0857 * err / flux

Where epadu is electrons per ADU (gain), area is the photometric
aperture area, stdev is the uncertainty in the sky measurement
and nsky is the sky annulus area.  To get the uncertainty in the sky
we must use a custom background tool, which also enables computation of
the mean and median of the sky as well (more robust statistics).
All the stats are sigma clipped.  These are calculated by the
functions in aperture_stats_tbl.

.. note::
    Currently, the background computations will fully include a pixel that has ANY overlap with the background aperture
    (the annulus). This is to simplify the computation of the median, as a weighted median is nontrivial, and slower.
    Copied from https://grit.stsci.edu/HLA/software/blob/master/HLApipeline/HLApipe/scripts/photometry_tools.py
Authors
-------
    - Varun Bajaj, January 2018

Use
---

::

    from photometry_tools import iraf_style_photometry
    phot_aps = CircularAperture((sources['xcentroid'], sources['ycentroid']),r=10.)
    bg_aps = CircularAnnulus((sources['xcentroid'], sources['ycentroid']), r_in=13., r_out=15.)

Simplest call:

::

    photometry_tbl = iraf_style_photometry(phot_aps, bg_aps, data)

Pass in pixelwise error and set background to mean

::

    photometry_tbl = iraf_style_photometry(phot_aps, bg_aps, data, error_array=data_err, bg_method='mean')

Can also set the gain (if image units are DN)

::

    photometry_tbl = iraf_style_photometry(phot_aps, bg_aps, data, epadu=2.5)

Classes and Functions
---------------------
"""
import numpy as np
from astropy.table import Table
from drizzlepac.hlautils.background_median import aperture_stats_tbl
from photutils import aperture_photometry


def iraf_style_photometry(phot_apertures, bg_apertures, data, photflam, photplam, error_array=None,
                          bg_method='mode', epadu=1.0):
    """
    Computes photometry with PhotUtils apertures, with IRAF formulae

    Parameters
    ----------
    phot_apertures : photutils PixelAperture object (or subclass)
        The PhotUtils apertures object to compute the photometry. i.e. the object returned via CirularAperture.

    bg_apertures : photutils PixelAperture object (or subclass)
        The phoutils aperture object to measure the background in. i.e. the object returned via CircularAnnulus.

    data : array
        The data for the image to be measured.

    photflam : float
        inverse sensitivity, in ergs/cm2/angstrom/electron

    photplam : float
        Pivot wavelength, in angstroms

    error_array : array
        (Optional) The array of pixelwise error of the data.  If none, the Poisson noise term in the error computation
        will just be the square root of the flux/epadu. If not none, the aperture_sum_err column output by
        aperture_photometry (divided by epadu) will be used as the Poisson noise term.

    bg_method: string
        {'mean', 'median', 'mode'}, optional. The statistic used to calculate the background. All measurements are
        sigma clipped. Default value is 'mode'. NOTE: From DAOPHOT, mode = 3 * median - 2 * mean.

    epadu : float
        (optional) Gain in electrons per adu (only use if image units aren't e-). Default value is 1.0

    Returns
    -------
        An astropy Table with columns as follows:
        X-Center Y-Center RA DEC ID MagAp1 MagErrAp1 MagAp2 MagErrAp2 MSkyAp2 StdevAp2 FluxAp2 CI Flags
    """
    if bg_method not in ['mean', 'median', 'mode']:
        raise ValueError('Invalid background method, choose either \
                          mean, median, or mode')
    phot = aperture_photometry(data, phot_apertures, error=error_array)
    bg_phot = aperture_stats_tbl(data, bg_apertures, sigma_clip=True)
    names = ['X-Center', 'Y-Center', 'ID']
    x, y = phot_apertures[0].positions.T
    final_stacked = np.stack([x, y, phot["id"].data], axis=1)
    # n_aper = 0
    name_list = 'Flux', 'FluxErr', 'Mag', 'MagErr'
    for aper_string  in ['Ap1', 'Ap2']:
        for col_name in name_list:
            names.append("{}{}".format(col_name,aper_string))

    # for item in list(phot.keys()):
    #     if item.startswith("aperture_sum_") and not item.startswith("aperture_sum_err_"):
    #         aper_size_arcsec = phot_apertures[n_aper].r * platescale
    #         for name in name_list:
    #             names.append("{}_{:.2f}".format(name, aper_size_arcsec))
    #         n_aper += 1
    for aperCtr in range(0, 2):
        ap_area = phot_apertures[aperCtr].area
        bg_method_name = 'aperture_{}'.format(bg_method)

<<<<<<< HEAD
        # NOTE background subtraction below commented out 8/14/19
=======
>>>>>>> e76829f9
        flux = phot['aperture_sum_{}'.format(aperCtr)] - bg_phot[bg_method_name] * ap_area

        # Need to use variance of the sources
        # for Poisson noise term in error computation.
        #
        # This means error needs to be squared.
        # If no error_array error = flux ** .5

        if error_array is not None:
            flux_error = compute_phot_error(phot['aperture_sum_err_{}'.format(aperCtr)] ** 2.0, bg_phot, bg_method,
                                            ap_area, epadu)
        else:
            flux_error = compute_phot_error(flux, bg_phot, bg_method, ap_area, epadu)

        mag = convert_flux_to_abmag(flux, photflam, photplam)

        # NOTE: Magnitude error calculation comes from computing d(ABMAG)/d(flux).
        # See https://iraf.net/forum/viewtopic.php?showtopic=83932 for details.
        mag_err = 1.0857 * flux_error / flux

        # Build the final data table
        stacked = np.stack([flux, flux_error, mag, mag_err], axis=1)
        final_stacked = np.concatenate([final_stacked, stacked], axis=1)

    # Build final output table
    final_tbl = Table(data=final_stacked, names=names,
                      dtype=[np.float64, np.float64, np.int64, np.float64, np.float64, np.float64, np.float64,
                             np.float64, np.float64, np.float64, np.float64])

    # add sky and std dev columns from background calculation subroutine
    final_tbl.add_column(bg_phot[bg_method_name])
    final_tbl.rename_column(bg_method_name, 'MSkyAp2')
    final_tbl.add_column(bg_phot['aperture_std'])
    final_tbl.rename_column('aperture_std', 'StdevAp2')

    return final_tbl


def compute_phot_error(flux_variance, bg_phot, bg_method, ap_area, epadu=1.0):
    """Computes the flux errors using the DAOPHOT style computation

    Parameters
    ----------
    flux_variance : array
        flux values

    bg_phot : array
        background brightness values.

    bg_method : string
        background method

    ap_area : array
        the area of the aperture in square pixels

    epadu : float
        (optional) Gain in electrons per adu (only use if image units aren't e-). Default value is 1.0

    Returns
    -------
    flux_error : array
        an array of flux errors
    """

    bg_variance_terms = (ap_area * bg_phot['aperture_std'] ** 2.) * (1. + ap_area/bg_phot['aperture_area'])
    variance = flux_variance / epadu + bg_variance_terms
    flux_error = variance ** .5
    return flux_error


def convert_flux_to_abmag(in_flux, photflam, photplam):
    """converts flux (in units of electrons/sec) to ABMAG

    Parameters
    ----------
    in_flux : astropy.table.column.Column object
        flux values to convert to ABMAG, in electrons/second

    photflam : float
        inverse sensitivity, in ergs/cm2/angstrom/electron

    photplam : float
        pivot wavelength, in angstroms

    Returns
    -------
    abmag : astropy.table.column.Column object
        input flux values converted to ABMAG
    """

    # convert flux from units of electrons/second to ergs/cm2/angstrom/second
    f_lambda = in_flux * photflam

    # Convert f_lambda to STMAG
    stmag = -2.5 * np.log10(f_lambda) - 21.10

    # Convert STMAG to ABMAG
    abmag =  stmag - 5.0 * np.log10(photplam) + 18.6921

    return abmag<|MERGE_RESOLUTION|>--- conflicted
+++ resolved
@@ -126,10 +126,6 @@
         ap_area = phot_apertures[aperCtr].area
         bg_method_name = 'aperture_{}'.format(bg_method)
 
-<<<<<<< HEAD
-        # NOTE background subtraction below commented out 8/14/19
-=======
->>>>>>> e76829f9
         flux = phot['aperture_sum_{}'.format(aperCtr)] - bg_phot[bg_method_name] * ap_area
 
         # Need to use variance of the sources
