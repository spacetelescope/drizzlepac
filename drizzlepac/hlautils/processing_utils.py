--- conflicted
+++ resolved
@@ -125,6 +125,7 @@
     # Convert input_exposure filenames into HAP product filenames
     name_col = []
     orig_tab = image['hdrtab'].data
+
     for row in orig_tab:
         rootname = str(row['rootname'])
         for expname in input_exposures:
@@ -136,7 +137,6 @@
                     # Convert input exposure names into HAP names
                     foundit = False
                     for haptype, hapdict in obs_dict_info.items():
-<<<<<<< HEAD
                         if expname in hapdict['files'] and not haptype.startswith("Total Detection Product"):
                             for hapitem in hapdict.keys():
                                 if hapitem == "product filenames" or hapitem.startswith("subproduct"):
@@ -148,15 +148,6 @@
                                         break
                             if foundit:
                                 break
-=======
-                        if LEVEL_DEFS[1] in haptype and expname in hapdict['files']:
-                            name = hapdict['product filenames']['image'].replace(';', '-')
-#                            name = name.replace(';', '-')
-                            # strip off <suffix>.fits to convert from filename to exposure name for archive
-                            expname = '_'.join(name.split('_')[:-1])
-                            name_col.append(expname)
-
->>>>>>> 19922835
     # define new column with HAP expname
     max_len = min(max([len(name) for name in name_col]), 51)
     hapcol = Column(array=np.array(name_col, dtype=np.str), name=HAPCOLNAME, format='{}A'.format(max_len + 4))
