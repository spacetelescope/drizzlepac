--- conflicted
+++ resolved
@@ -8,10 +8,7 @@
 import glob
 import json
 import os
-<<<<<<< HEAD
 import pdb
-=======
->>>>>>> 270a7275
 import sys
 
 # Related third party imports
@@ -52,13 +49,7 @@
 
     # set up search string and use glob to get list of files
     log.setLevel(log_level)
-<<<<<<< HEAD
-    if search_path != "" and not search_path.endswith("/"):
-        search_path += "/"
-    search_string = search_path + "*_svm_*.json"
-=======
     search_string = os.path.join(search_path, "*_svm_*.json")
->>>>>>> 270a7275
     json_list = glob.glob(search_string)
 
     # Fail gracefully if no .json files were found
