--- conflicted
+++ resolved
@@ -22,12 +22,8 @@
 
 
 class HapConfig(object):
-<<<<<<< HEAD
-    def __init__(self, prod_obj, log_level=logutil.logging.INFO, use_defaults=True, input_custom_pars_file=None, output_custom_pars_file=None):
-=======
     def __init__(self, prod_obj, log_level=logutil.logging.INFO, use_defaults=True, input_custom_pars_file=None,
                  output_custom_pars_file=None):
->>>>>>> 44b219bf
         """
         A set of routines to generate appropriate set of configuration parameters.
 
