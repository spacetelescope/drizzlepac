--- conflicted
+++ resolved
@@ -1,14 +1,10 @@
 """Wrappers for astroquery-related functionality"""
 import shutil
 import os
-<<<<<<< HEAD
-from astroquery.mast import Observations
-=======
 try:
     from astroquery.mast import Observations
 except FileExistsError:
     Observations = None
->>>>>>> 5ccb5dde
 
 import sys
 from stsci.tools import logutil
@@ -51,13 +47,10 @@
     """
     local_files = []
 
-<<<<<<< HEAD
-=======
     if Observations is None:
         log.warning("The astroquery package was not found.  No files retrieved!")
         return local_files
 
->>>>>>> 5ccb5dde
     # Query MAST for the data with an observation type of either "science" or
     # "calibration"
     obs_table = Observations.query_criteria(obs_id=obsid, obstype='all')
