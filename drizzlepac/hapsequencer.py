#!/usr/bin/env python

""" This script defines the HST Advanced Products (HAP) generation portion of the
    calibration pipeline.  This portion of the pipeline produces mosaic and catalog
    products. This script provides similar functionality as compared to the Hubble
    Legacy Archive (HLA) pipeline in that it provides the overall sequence of
    the processing.

    Note regarding logging...
    During instantiation of the log, the logging level is set to NOTSET which essentially
    means all message levels (debug, info, etc.) will be passed from the logger to
    the underlying handlers, and the handlers will dispatch all messages to the associated
    streams.  When the command line option of setting the logging level is invoked, the
    logger basically filters which messages are passed on to the handlers according the
    level chosen. The logger is acting as a gate on the messages which are allowed to be
    passed to the handlers.

    The output products can be evaluated to determine the quality of the alignment and
    output data through the use of the environment variable:

    - SVM_QUALITY_TESTING : Turn on quality assessment processing.  This environment
      variable, if found with an affirmative value, will turn on processing to generate a JSON
      file which contains the results of evaluating the quality of the generated products.

    NOTE: In order for step 9 (run_sourcelist_comparison()) to run, the following environment variables need to be set:
    - HLA_CLASSIC_BASEPATH
    - HLA_BUILD_VER

    Alternatively, if the HLA classic path is unavailable, The comparison can be run using locally stored HLA classic
    files. The relevant HLA classic imagery and sourcelist files must be placed in a subdirectory of the current working
    directory called 'hla_classic'.
"""
import datetime
import fnmatch
import glob
import logging
import os
import pdb
import pickle
import sys
import traceback

from astropy.table import Table
import numpy as np
import drizzlepac

from drizzlepac.devutils.comparison_tools import compare_sourcelists
from drizzlepac.devutils.comparison_tools.read_hla import read_hla_catalog
from drizzlepac.hlautils import config_utils
from drizzlepac.hlautils import diagnostic_utils
from drizzlepac.hlautils import hla_flag_filter
from drizzlepac.hlautils import poller_utils
from drizzlepac.hlautils import product
from drizzlepac.hlautils import processing_utils as proc_utils
<<<<<<< HEAD
from drizzlepac.hlautils.catalog_utils import HAPCatalogs

=======
# Placeholder for at least one set of SVM quality assurance tests
# from drizzlepac.hlautils import svm_quality_assurance as svm_qa
>>>>>>> 23a9cc62
from stsci.tools import logutil
from stwcs import wcsutil


__taskname__ = 'hapsequencer'
MSG_DATEFMT = '%Y%j%H%M%S'
SPLUNK_MSG_FORMAT = '%(asctime)s %(levelname)s src=%(name)s- %(message)s'
log = logutil.create_logger(__name__, level=logutil.logging.NOTSET, stream=sys.stdout,
                            format=SPLUNK_MSG_FORMAT, datefmt=MSG_DATEFMT)
__version__ = 0.1
__version_date__ = '07-Nov-2019'

# Environment variable which controls the quality assurance testing
# for the Single Visit Mosaic processing.
envvar_bool_dict = {'off': False, 'on': True, 'no': False, 'yes': True, 'false': False, 'true': True}
envvar_qa_svm = "SVM_QUALITY_TESTING"

# --------------------------------------------------------------------------------------------------------------


def correct_hla_classic_ra_dec(orig_hla_classic_sl_name, hap_imgname, cattype, log_level):
    """
    This subroutine runs Rick White's read_hla_catalog script to convert the RA and Dec values from a HLA Classic
    sourcelist into same reference frame used by the HAP sourcelists. Additionally, the new RA and Dec values
    are then transformed to produce X and Y coordinates that are in the HAP image frame of reference. A new
    version of the input file with the converted X and Y and RA and Dec values is written to the current
    working directory named <INPUT SOURCELIST NAME>_corrected.txt.

    Parameters
    ----------
    orig_hla_classic_sl_name : string
        name of the HLA Classic sourcelist whose RA and Dec values will be converted.

    hap_imgname : string
        name of HAP image. The WCS info from this image will be used to transform the updated RA and DEC
        values to new X and Y values in the this image's frame of reference

    cattype : string
        HLA Classic catalog type. Either 'sex' (source extractor) or 'dao' (DAOphot).

    log_level : int
        The desired level of verboseness in the log statements displayed on the screen and written to the .log file.

    Returns
    -------
    mod_sl_name : string
        Name of the new version of the input file with the converted RA and Dec values
    """
    try:
        mod_sl_name = os.path.basename(orig_hla_classic_sl_name)

        # Execute read_hla_catalog.read_hla_catalog() to convert RA and Dec values
        dataset = mod_sl_name.replace("_{}phot.txt".format(cattype), "")
        modcat = read_hla_catalog.read_hla_catalog(dataset, cattype=cattype, applyomega=True, multiwave=False,
                                                   verbose=True, trim=False, log_level=log_level)
        # sort catalog with updated RA, DEC values so that ordering is the same as the uncorrected table and everything maps correclty.
        if cattype == "dao":
            sortcoltitle = "ID"
            x_coltitle = "X-Center"
            y_coltitle = "Y-Center"
        if cattype == "sex":
            sortcoltitle = "NUMBER"
            x_coltitle = "X-IMAGE"
            y_coltitle = "Y-IMAGE"

        modcat.sort(sortcoltitle)

        # Identify RA and Dec column names in the new catalog table object
        for ra_col_title in ["ra", "RA", "ALPHA_J2000", "alpha_j2000"]:
            if ra_col_title in modcat.colnames:
                true_ra_col_title = ra_col_title
                log.debug("RA Col_name: {}".format(true_ra_col_title))
                break
        for dec_col_title in ["dec", "DEC", "Dec", "DELTA_J2000", "delta_j2000"]:
            if dec_col_title in modcat.colnames:
                true_dec_col_title = dec_col_title
                log.debug("DEC Col_name: {}".format(true_dec_col_title))
                break

        # transform new RA and Dec values into X and Y values in the HAP reference frame
        ra_dec_values = np.stack((modcat[true_ra_col_title], modcat[true_dec_col_title]), axis=1)
        new_xy_values = hla_flag_filter.rdtoxy(ra_dec_values, hap_imgname, '[sci,1]')

        # get HLA Classic sourcelist data, replace existing RA and Dec column data with the converted RA and Dec column data
        cat = Table.read(orig_hla_classic_sl_name, format='ascii')
        cat['RA'] = modcat[true_ra_col_title]
        cat['DEC'] = modcat[true_dec_col_title]

        # update existing X and Y values with new X and Y values transformed from new RA and Dec values.
        cat[x_coltitle] = new_xy_values[:, 0]
        cat[y_coltitle] = new_xy_values[:, 1]

        # Write updated version of HLA Classic catalog to current working directory
        mod_sl_name = mod_sl_name.replace(".txt", "_corrected.txt")
        log.info("Corrected version of HLA Classic file {} with new X, Y and RA, Dec values written to {}.".format(os.path.basename(orig_hla_classic_sl_name), mod_sl_name))
        cat.write(mod_sl_name, format="ascii.csv")
        return mod_sl_name

    except Exception:
        log.warning("There was a problem converting the RA and Dec values. Using original uncorrected HLA Classic sourcelist instead.")
        log.warning("Comparisons may be of questionable quality.")
        return orig_hla_classic_sl_name


# ----------------------------------------------------------------------------------------------------------------------

def create_catalog_products(total_obj_list, log_level, diagnostic_mode=False, phot_mode='both'):
    """This subroutine utilizes hlautils/catalog_utils module to produce photometric sourcelists for the specified
    total drizzle product and it's associated child filter products.

    Parameters
    ----------
    total_obj_list : drizzlepac.hlautils.Product.TotalProduct
        total drizzle product that will be processed by catalog_utils. catalog_utils will also create photometric
        sourcelists for the child filter products of this total product.

    log_level : int, optional
        The desired level of verboseness in the log statements displayed on the screen and written to the .log file.

    diagnostic_mode : bool, optional
        generate ds9 region file counterparts to the photometric sourcelists? Default value is False.

    phot_mode : str, optional
        Which algorithm should be used to generate the sourcelists? 'aperture' for aperture photometry;
        'segment' for segment map photometry; 'both' for both 'segment' and 'aperture'. Default value is 'both'.

    Returns
    -------
    product_list : list
        list of all catalogs generated.
    """
    product_list = []
    log.info("Generating total product source catalogs")
    phot_mode = phot_mode.lower()
    input_phot_mode = phot_mode
    for total_product_obj in total_obj_list:
        # Instantiate filter catalog product object
        total_product_catalogs = HAPCatalogs(total_product_obj.drizzle_filename,
                                             total_product_obj.configobj_pars.get_pars('catalog generation'),
                                             total_product_obj.configobj_pars.get_pars('quality control'),
                                             log_level,
                                             types=input_phot_mode,
                                             diagnostic_mode=diagnostic_mode)

        # Generate an "n" exposure mask which has the image footprint set to the number
        # of exposures which constitute each pixel.
        total_product_obj.generate_footprint_mask()

        # Identify sources in the input image and delay writing the total detection
        # catalog until the photometric measurements have been done on the filter
        # images and some of the measurements can be appended to the total catalog
        total_product_catalogs.identify(mask=total_product_obj.mask)

        # Determine how to continue if "aperture" or "segment" fails to find sources for this total
        # detection product - take into account the initial setting of phot_mode.
        # If no sources were found by either the point or segmentation algorithms, go on to
        # the next total detection product (detector) in the visit with the initially requested
        # phot_mode.  If the point or segmentation algorithms found sources, need to continue
        # processing for that (those) algorithm(s) only.

        # When both algorithms have been requested...
        if input_phot_mode == 'both':
            # If no sources found with either algorithm, skip to the next total detection product
            if total_product_catalogs.catalogs['aperture'].sources is None and total_product_catalogs.catalogs['segment'].sources is None:
                del total_product_catalogs.catalogs['aperture']
                del total_product_catalogs.catalogs['segment']
                continue

            # Only point algorithm found sources, continue to the filter catalogs for just point
            if total_product_catalogs.catalogs['aperture'].sources is not None and total_product_catalogs.catalogs['segment'].sources is None:
                phot_mode = 'aperture'
                del total_product_catalogs.catalogs['segment']

            # Only segment algorithm found sources, continue to the filter catalogs for just segmentation
            if total_product_catalogs.catalogs['aperture'].sources is None and total_product_catalogs.catalogs['segment'].sources is not None:
                phot_mode = 'segment'
                del total_product_catalogs.catalogs['aperture']

        # Only requested the point algorithm
        elif input_phot_mode == 'aperture':
            if total_product_catalogs.catalogs['aperture'].sources is None:
                del total_product_catalogs.catalogs['aperture']
                continue

        # Only requested the segmentation algorithm
        elif input_phot_mode == 'segment':
            if total_product_catalogs.catalogs['segment'].sources is None:
                del total_product_catalogs.catalogs['segment']
                continue

        # Build dictionary of total_product_catalogs.catalogs[*].sources to use for
        # filter photometric catalog generation
        sources_dict = {}
        for cat_type in total_product_catalogs.catalogs.keys():
            sources_dict[cat_type] = {}
            sources_dict[cat_type]['sources'] = total_product_catalogs.catalogs[cat_type].sources
            # For the segmentation source finding, both the segmentation image AND the segmentation catalog
            # computed for the total object need to be provided to the filter objects
            if cat_type == "segment":
                sources_dict['segment']['kernel'] = total_product_catalogs.catalogs['segment'].kernel
                sources_dict['segment']['source_cat'] = total_product_catalogs.catalogs['segment'].source_cat

        log.info("Generating filter product source catalogs")
        for filter_product_obj in total_product_obj.fdp_list:
            # Instantiate filter catalog product object
            filter_product_catalogs = HAPCatalogs(filter_product_obj.drizzle_filename,
                                                  total_product_obj.configobj_pars.get_pars('catalog generation'),
                                                  total_product_obj.configobj_pars.get_pars('quality control'),
                                                  log_level,
                                                  types=phot_mode,
                                                  diagnostic_mode=diagnostic_mode,
                                                  tp_sources=sources_dict)

            # Perform photometry
            # The measure method also copies a specified portion of the filter table into
            # a filter "subset" table which will be combined with the total detection table.
            filter_name = filter_product_obj.filters
            filter_product_catalogs.measure(filter_name)

            log.info("Flagging sources in filter product catalog")
            filter_product_catalogs = run_sourcelist_flagging(filter_product_obj,
                                                              filter_product_catalogs,
                                                              log_level,
                                                              diagnostic_mode)

            # write out CI and FWHM values to file (if IRAFStarFinder was used instead of DAOStarFinder) for hla_flag_filter parameter optimization.
            if diagnostic_mode:
                if "fwhm" in total_product_catalogs.catalogs['aperture'].sources.colnames:
<<<<<<< HEAD
                    diag_obj = diagnostic_utils.HapDiagnostic(log_level=log_level)
                    diag_obj.instantiate_from_hap_obj(filter_product_obj,
                                                      data_source=__taskname__,
                                                      description="CI vs. FWHM values")
                    output_table = Table([filter_product_catalogs.catalogs['aperture'].source_cat['CI'], total_product_catalogs.catalogs['aperture'].sources['fwhm']],names=("CI","FWHM"))

                    diag_obj.add_data_item(output_table,"CI_FWHM")
                    diag_obj.write_json_file(filter_product_obj.point_cat_filename.replace(".ecsv","_ci_fwhm.json"))
                    del output_table
                    del diag_obj
=======
                    output_table = Table([filter_product_catalogs.catalogs['aperture'].source_cat['CI'], total_product_catalogs.catalogs['aperture'].sources['fwhm']], names=("CI", "FWHM"))
                    output_table.write(filter_product_obj.point_cat_filename.replace(".ecsv", "_ci_fwhm.csv"), format="ascii.csv")
>>>>>>> 23a9cc62

            # Replace zero-value total-product catalog 'Flags' column values with meaningful filter-product catalog
            # 'Flags' column values
            for cat_type in filter_product_catalogs.catalogs.keys():
                filter_product_catalogs.catalogs[cat_type].subset_filter_source_cat[
                   'Flags_{}'.format(filter_product_obj.filters)] = \
                   filter_product_catalogs.catalogs[cat_type].source_cat['Flags']

            log.info("Writing out filter product catalog")
            # Write out photometric (filter) catalog(s)
            filter_product_catalogs.write()

            # Load a dictionary with the filter subset table for each catalog...
            subset_columns_dict = {}
            for cat_type in filter_product_catalogs.catalogs.keys():
                subset_columns_dict[cat_type] = {}
                subset_columns_dict[cat_type]['subset'] = \
                    filter_product_catalogs.catalogs[cat_type].subset_filter_source_cat

            # ...and append the filter columns to the total detection product catalog.
            total_product_catalogs.combine(subset_columns_dict)

            # append filter product catalogs to list
            if phot_mode in ['aperture', 'both']:
                product_list.append(filter_product_obj.point_cat_filename)
            if phot_mode in ['segment', 'both']:
                product_list.append(filter_product_obj.segment_cat_filename)

        log.info("Writing out total product catalog")
        # write out list(s) of identified sources
        total_product_catalogs.write()

        # append total product catalogs to manifest list
        if phot_mode in ['aperture', 'both']:
            product_list.append(total_product_obj.point_cat_filename)
        if phot_mode in ['segment', 'both']:
            product_list.append(total_product_obj.segment_cat_filename)
    return product_list


# ----------------------------------------------------------------------------------------------------------------------

def create_drizzle_products(total_obj_list):
    """
    Run astrodrizzle to produce products specified in the total_obj_list.

    Parameters
    ----------
    total_obj_list: list
        List of TotalProduct objects, one object per instrument/detector combination is
        a visit.  The TotalProduct objects are comprised of FilterProduct and ExposureProduct
        objects.

    RETURNS
    -------
    product_list: list
        A list of output products
    """
    log.info("Processing with astrodrizzle version {}".format(drizzlepac.astrodrizzle.__version__))
    # Get rules files
    for imgname in glob.glob("*fl?.fits"):
        proc_utils.get_rules_file(imgname)

    # Keep track of all the products created for the output manifest
    product_list = []

    # For each detector (as the total detection product are instrument- and detector-specific),
    # create the drizzle-combined filtered image, the drizzled exposure (aka single) images,
    # and finally the drizzle-combined total detection image.
    for total_obj in total_obj_list:
        log.info("~" * 118)
        # Get the common WCS for all images which are part of a total detection product,
        # where the total detection product is detector-dependent.
        meta_wcs = total_obj.generate_metawcs()

        # Create drizzle-combined filter image as well as the single exposure drizzled image
        for filt_obj in total_obj.fdp_list:
            log.info("~" * 118)

            log.info("CREATE DRIZZLE-COMBINED FILTER IMAGE: {}\n".format(filt_obj.drizzle_filename))
            filt_obj.wcs_drizzle_product(meta_wcs)
            product_list.append(filt_obj.drizzle_filename)
            product_list.append(filt_obj.trl_filename)

            # Create individual single drizzled images
            for exposure_obj in filt_obj.edp_list:
                log.info("~" * 118)

                log.info("CREATE SINGLE DRIZZLED IMAGE: {}".format(exposure_obj.drizzle_filename))
                exposure_obj.wcs_drizzle_product(meta_wcs)
                product_list.append(exposure_obj.drizzle_filename)
                product_list.append(exposure_obj.full_filename)
                product_list.append(exposure_obj.headerlet_filename)
                product_list.append(exposure_obj.trl_filename)

        # Create drizzle-combined total detection image after the drizzle-combined filter image and
        # drizzled exposure images in order to take advantage of the cosmic ray flagging.
        log.info("CREATE DRIZZLE-COMBINED TOTAL IMAGE: {}\n".format(total_obj.drizzle_filename))
        total_obj.wcs_drizzle_product(meta_wcs)
        product_list.append(total_obj.drizzle_filename)
        product_list.append(total_obj.trl_filename)

    # Ensure that all drizzled products have headers that are to specification
    try:
        log.info("Updating these drizzle products for CAOM compatibility:")
        fits_files = fnmatch.filter(product_list, "*dr?.fits")
        for filename in fits_files:
            log.info("    {}".format(filename))
            proc_utils.refine_product_headers(filename, total_obj_list)
    except Exception:
        log.critical("Trouble updating drizzle products for CAOM.")
        exc_type, exc_value, exc_tb = sys.exc_info()
        traceback.print_exception(exc_type, exc_value, exc_tb, file=sys.stdout)
        logging.exception("message")
    # Remove rules files copied to the current working directory
    for rules_filename in glob.glob("*_header_hla.rules"):
        log.info("Removed rules file {}".format(rules_filename))
        os.remove(rules_filename)

    # Add primary header information to all objects
    for total_obj in total_obj_list:
        total_obj = poller_utils.add_primary_fits_header_as_attr(total_obj)
        for filt_obj in total_obj.fdp_list:
            filt_obj = poller_utils.add_primary_fits_header_as_attr(filt_obj)
            for exposure_obj in filt_obj.edp_list:
                exposure_obj = poller_utils.add_primary_fits_header_as_attr(exposure_obj)

    # Return product list for creation of pipeline manifest file
    return product_list

# ----------------------------------------------------------------------------------------------------------------------


def run_hap_processing(input_filename, diagnostic_mode=False, use_defaults_configs=True,
                       input_custom_pars_file=None, output_custom_pars_file=None, phot_mode="both",
                       log_level=logutil.logging.INFO):
    """
    Run the HST Advanced Products (HAP) generation code.  This routine is the sequencer or
    controller which invokes the high-level functionality to process the single visit data.

    Parameters
    ----------
    input_filename: string
        The 'poller file' where each line contains information regarding an exposures taken
        during a single visit.

    diagnostic_mode : bool, optional
        Allows printing of additional diagnostic information to the log.  Also, can turn on
        creation and use of pickled information.

    use_defaults_configs: bool, optional
        If True, use the configuration parameters in the 'default' portion of the configuration
        JSON files.  If False, use the configuration parameters in the "parameters" portion of
        the file.  The default is True.

    input_custom_pars_file: string, optional
        Represents a fully specified input filename of a configuration JSON file which has been
        customized for specialized processing.  This file should contain ALL the input parameters
        necessary for processing.  If there is a filename present for this parameter, the
        'use_defaults_configs' parameter is ignored. The default is None.

    output_custom_pars_file: string, optional
        Fully specified output filename which contains all the configuration parameters
        available during the processing session.  The default is None.

    phot_mode : str, optional
        Which algorithm should be used to generate the sourcelists? 'aperture' for aperture photometry;
        'segment' for segment map photometry; 'both' for both 'segment' and 'aperture'. Default value is 'both'.

    log_level : int, optional
        The desired level of verboseness in the log statements displayed on the screen and written to the .log file.
        Default value is 20, or 'info'.


    RETURNS
    -------
    return_value: integer
        A return exit code used by the calling Condor/OWL workflow code: 0 (zero) for success, 1 for error
    """
    # This routine needs to return an exit code, return_value, for use by the calling
    # Condor/OWL workflow code: 0 (zero) for success, 1 for error condition
    return_value = 0
    log.setLevel(log_level)
    # Define trailer file (log file) that will contain the log entries for all processing
    if isinstance(input_filename, str):  # input file is a poller file -- easy case
        logname = input_filename.replace('.out', '.log')
    else:
        logname = 'svm_process.log'
    # Initialize total trailer filename as temp logname
    logging.basicConfig(filename=logname, format=SPLUNK_MSG_FORMAT, datefmt=MSG_DATEFMT)
    # start processing
    starting_dt = datetime.datetime.now()
    log.info("Run start time: {}".format(str(starting_dt)))
    total_obj_list = []
    product_list = []
    try:
        # Parse the poller file and generate the the obs_info_dict, as well as the total detection
        # product lists which contain the ExposureProduct, FilterProduct, and TotalProduct objects
        # A poller file contains visit data for a single instrument.  The TotalProduct discriminant
        # is the detector.  A TotalProduct object is comprised of FilterProducts and ExposureProducts
        # where its FilterProduct is distinguished by the filter in use, and the ExposureProduct
        # is the atomic exposure data.
        log.info("Parse the poller and determine what exposures need to be combined into separate products.\n")
        obs_info_dict, total_obj_list = poller_utils.interpret_obset_input(input_filename, log_level)
        # Generate the name for the manifest file which is for the entire visit.  It is fine
        # to use only one of the Total Products to generate the manifest name as the name is not
        # dependent on the detector.
        # Example: instrument_programID_obsetID_manifest.txt (e.g.,wfc3_b46_06_manifest.txt)
        manifest_name = total_obj_list[0].manifest_name
        log.info("\nGenerate the manifest name for this visit.")
        log.info("The manifest will contain the names of all the output products.")

        # The product_list is a list of all the output products which will be put into the manifest file
        product_list = []
        # Update all of the product objects with their associated configuration information.
        for total_item in total_obj_list:
            log.info("Preparing configuration parameter values for total product {}".format(total_item.drizzle_filename))
            total_item.configobj_pars = config_utils.HapConfig(total_item,
                                                               log_level=log_level,
                                                               use_defaults=use_defaults_configs,
                                                               input_custom_pars_file=input_custom_pars_file,
                                                               output_custom_pars_file=output_custom_pars_file)
            for filter_item in total_item.fdp_list:
                log.info("Preparing configuration parameter values for filter product {}".format(filter_item.drizzle_filename))
                filter_item.configobj_pars = config_utils.HapConfig(filter_item,
                                                                    log_level=log_level,
                                                                    use_defaults=use_defaults_configs,
                                                                    input_custom_pars_file=input_custom_pars_file,
                                                                    output_custom_pars_file=output_custom_pars_file)
            for expo_item in total_item.edp_list:
                log.info("Preparing configuration parameter values for exposure product {}".format(expo_item.drizzle_filename))
                expo_item.configobj_pars = config_utils.HapConfig(expo_item,
                                                                  log_level=log_level,
                                                                  use_defaults=use_defaults_configs,
                                                                  input_custom_pars_file=input_custom_pars_file,
                                                                  output_custom_pars_file=output_custom_pars_file)
                expo_item = poller_utils.add_primary_fits_header_as_attr(expo_item,log_level)

        log.info("The configuration parameters have been read and applied to the drizzle objects.")

        reference_catalog = run_align_to_gaia(total_obj_list, log_level=log_level, diagnostic_mode=diagnostic_mode)
        if reference_catalog:
            product_list += [reference_catalog]

        # Run AstroDrizzle to produce drizzle-combined products
        log.info("\n{}: Create drizzled imagery products.".format(str(datetime.datetime.now())))
        driz_list = create_drizzle_products(total_obj_list)
        product_list += driz_list

        # Create source catalogs from newly defined products (HLA-204)
        log.info("{}: Create source catalog from newly defined product.\n".format(str(datetime.datetime.now())))
        if "total detection product 00" in obs_info_dict.keys():
            catalog_list = create_catalog_products(total_obj_list, log_level,
                                                   diagnostic_mode=diagnostic_mode,
                                                   phot_mode=phot_mode)
            product_list += catalog_list
        else:
            log.warning("No total detection product has been produced. The sourcelist generation step has been skipped")

        # Quality assurance portion of the processing - done only if the environment
        # variable, SVM_QUALITY_TESTING, is set to 'on', 'yes', or 'true'.
        qa_switch = _get_envvar_switch(envvar_qa_svm)

        # If requested, generate quality assessment statistics for the SVM products
        if qa_switch:
            log.info("SVM Quality Assurance statistics have been requested for this dataset.")
            log.info("No statistics at ths time.")

            # The number of sources found in the Point and Segment catalogs can only
            # be compared if both catalogs were produced, regardless of what was requested.
            # num_sources_json = svm_qa.run_num(svm_poller_rootname, catalog_list)

            # log.info("Generated quality statistics as {}.".format(num_sources_json))

        # 9: Compare results to HLA classic counterparts (if possible)
        if diagnostic_mode:
            run_sourcelist_comparision(total_obj_list, diagnostic_mode=diagnostic_mode, log_level=log_level)
        # Write out manifest file listing all products generated during processing
        log.info("Creating manifest file {}.".format(manifest_name))
        log.info("  The manifest contains the names of products generated during processing.")
        with open(manifest_name, mode='w') as catfile:
            [catfile.write("{}\n".format(name)) for name in product_list]
        # 10: Return exit code for use by calling Condor/OWL workflow code: 0 (zero) for success, 1 for error condition
        return_value = 0
    except Exception:
        return_value = 1
        print("\a\a\a")
        exc_type, exc_value, exc_tb = sys.exc_info()
        traceback.print_exception(exc_type, exc_value, exc_tb, file=sys.stdout)
        logging.exception("message")

    finally:
        end_dt = datetime.datetime.now()
        log.info('Processing completed at {}'.format(str(end_dt)))
        log.info('Total processing time: {} sec'.format((end_dt - starting_dt).total_seconds()))
        log.info("Return exit code for use by calling Condor/OWL workflow code: 0 (zero) for success, 1 for error ")
        log.info("Return condition {}".format(return_value))
        logging.shutdown()
        # Append total trailer file (from astrodrizzle) to all total log files
        if total_obj_list:
            for tot_obj in total_obj_list:
                proc_utils.append_trl_file(tot_obj.trl_filename, logname, clean=False)
        # Now remove single temp log file
        if os.path.exists(logname):
            os.remove(logname)
        else:
            print("Master log file not found.  Please check logs to locate processing messages.")
        return return_value


# ------------------------------------------------------------------------------------------------------------

def run_align_to_gaia(total_obj_list, log_level=logutil.logging.INFO, diagnostic_mode=False):
    # Run align.py on all input images sorted by overlap with GAIA bandpass
    log.info("\n{}: Align the all filters to GAIA with the same fit".format(str(datetime.datetime.now())))
    gaia_obj = None
    # Start by creating a FilterProduct instance which includes ALL input exposures
    for tot_obj in total_obj_list:
        for exp_obj in tot_obj.edp_list:
            if gaia_obj is None:
                prod_list = exp_obj.info.split("_")
                prod_list[4] = "metawcs"
                gaia_obj = product.FilterProduct(prod_list[0], prod_list[1], prod_list[2],
                                                 prod_list[3], prod_list[4], "all",
                                                 prod_list[5][0:3], log_level)
                gaia_obj.configobj_pars = tot_obj.configobj_pars
            gaia_obj.add_member(exp_obj)

        log.info("\n{}: Combined all filter objects in gaia_obj".format(str(datetime.datetime.now())))

        # Now, perform alignment to GAIA with 'match_relative_fit' across all inputs
        # Need to start with one filt_obj.align_table instance as gaia_obj.align_table
        #  - append imglist from each filt_obj.align_table to the gaia_obj.align_table.imglist
        #  - reset group_id for all members of gaia_obj.align_table.imglist to the unique incremental values
        #  - run gaia_obj.align_table.perform_fit() with 'match_relative_fit' only
        #  - migrate updated WCS solutions to exp_obj instances, if necessary (probably not?)
        #  - re-run tot_obj.generate_metawcs() method to recompute total object meta_wcs based on updated
        #    input exposure's WCSs
        align_table, filt_exposures = gaia_obj.align_to_gaia(output=diagnostic_mode, fit_label='SVM')

        for tot_obj in total_obj_list:
            tot_obj.generate_metawcs()
        log.info("\n{}: Finished aligning gaia_obj to GAIA".format(str(datetime.datetime.now())))

        # Return the name of the alignment catalog
        if align_table is None:
            gaia_obj.refname = None

        return gaia_obj.refname

        #
        # Composite WCS fitting should be done at this point so that all exposures have been fit to GAIA at
        # the same time (on the same frame)
        #

# ----------------------------------------------------------------------------------------------------------------------


def run_sourcelist_comparision(total_list, diagnostic_mode=False, log_level=logutil.logging.INFO):
    """ This subroutine automates execution of drizzlepac/devutils/comparison_tools/compare_sourcelist_flagging.py to
    compare HAP-generated filter catalogs with their HLA classic counterparts.

    NOTE: In order for this subroutine to run, the following environment variables need to be set:
    - HLA_CLASSIC_BASEPATH
    - HLA_BUILD_VER

    Alternatively, if the HLA classic path is unavailable, The comparison can be run using locally stored HLA classic
    files. The relevant HLA classic imagery and sourcelist files must be placed in a subdirectory of the current working
    directory called 'hla_classic'.

    Parameters
    ----------
    total_obj_list: list
        List of TotalProduct objects, one object per instrument/detector combination is
        a visit.  The TotalProduct objects are comprised of FilterProduct and ExposureProduct
        objects.

    diagnostic_mode : Boolean, optional.
        create intermediate diagnostic files? Default value is False.

    log_level : int, optional
        The desired level of verboseness in the log statements displayed on the screen and written to the .log file.
        Default value is 20, or 'info'.

    RETURNS
    -------
    Nothing.
    """
    # get HLA classic path details from envroment variables
    hla_classic_basepath = os.getenv('HLA_CLASSIC_BASEPATH')
    hla_build_ver = os.getenv("HLA_BUILD_VER")
    for tot_obj in total_list:
        combo_comp_pdf_list = []
        if hla_classic_basepath and hla_build_ver and os.path.exists(hla_classic_basepath):
            hla_cassic_basepath = os.path.join(hla_classic_basepath, tot_obj.instrument, hla_build_ver)
            hla_classic_path = os.path.join(hla_cassic_basepath, tot_obj.prop_id, tot_obj.prop_id + "_" + tot_obj.obset_id)  # Generate path to HLA classic products
        elif os.path.exists(os.path.join(os.getcwd(), "hla_classic")):  # For local testing
            hla_classic_basepath = os.path.join(os.getcwd(), "hla_classic")
            hla_classic_path = hla_classic_basepath
        else:
            return  # bail out if HLA classic path can't be found.
        for filt_obj in tot_obj.fdp_list:
            hap_imgname = filt_obj.drizzle_filename
            hla_imgname = glob.glob("{}/{}{}_dr*.fits".format(hla_classic_path, filt_obj.basename, filt_obj.filters))[0]
            if not os.path.exists(hap_imgname) or not os.path.exists(hla_imgname):  # Skip filter if one or both of the images can't be found
                continue
            for hap_sourcelist_name in [filt_obj.point_cat_filename, filt_obj.segment_cat_filename]:
                if hap_sourcelist_name.endswith("point-cat.ecsv"):
                    hla_classic_cat_type = "dao"
                    plotfile_prefix = filt_obj.product_basename + "_point"
                else:
                    hla_classic_cat_type = "sex"
                    plotfile_prefix = filt_obj.product_basename + "_segment"
                if hla_classic_basepath and hla_build_ver and os.path.exists(hla_classic_basepath):
                    hla_sourcelist_name = "{}/logs/{}{}_{}phot.txt".format(hla_classic_path, filt_obj.basename,
                                                                           filt_obj.filters, hla_classic_cat_type)
                else:
                    hla_sourcelist_name = "{}/{}{}_{}phot.txt".format(hla_classic_path, filt_obj.basename,
                                                                      filt_obj.filters, hla_classic_cat_type)
                if not os.path.exists(hap_sourcelist_name) or not os.path.exists(hla_sourcelist_name):  # Skip catalog type if one or both of the catalogs can't be found
                    continue

                # convert HLA Classic RA and Dec values to HAP reference frame so the RA and Dec comparisons are correct
                updated_hla_sourcelist_name = correct_hla_classic_ra_dec(hla_sourcelist_name, hap_imgname, hla_classic_cat_type, log_level)
                log.info("HAP image:                   {}".format(os.path.basename(hap_imgname)))
                log.info("HLA Classic image:           {}".format(os.path.basename(hla_imgname)))
                log.info("HAP catalog:                 {}".format(os.path.basename(hap_sourcelist_name)))
                log.info("HLA Classic catalog:         {}".format(os.path.basename(updated_hla_sourcelist_name)))

                # once all file exist checks are passed, execute sourcelist comparision
                return_status = compare_sourcelists.comparesourcelists(slNames=[updated_hla_sourcelist_name,
                                                                        hap_sourcelist_name],
                                                                       imgNames=[hla_imgname, hap_imgname],
                                                                       good_flag_sum=255,
                                                                       plotGen="file",
                                                                       plotfile_prefix=plotfile_prefix,
                                                                       output_json_filename=hap_sourcelist_name.replace(".ecsv","_compare_sourcelists.json"),
                                                                       verbose=True,
                                                                       log_level=log_level,
                                                                       debugMode=diagnostic_mode)
                combo_comp_pdf_filename = "{}_comparision_plots.pdf".format(plotfile_prefix)
                if os.path.exists(combo_comp_pdf_filename):
                    combo_comp_pdf_list.append(combo_comp_pdf_filename)
        if len(combo_comp_pdf_list) > 0:  # combine all plots generated by compare_sourcelists.py for this total object into a single pdf file
            total_combo_comp_pdf_filename = "{}_comparision_plots.pdf".format(tot_obj.drizzle_filename[:-9].replace("_total", ""))
            compare_sourcelists.pdf_merger(total_combo_comp_pdf_filename, combo_comp_pdf_list)
            log.info("Sourcelist comparison plots saved to file {}.".format(total_combo_comp_pdf_filename))
# ----------------------------------------------------------------------------------------------------------------------


def run_sourcelist_flagging(filter_product_obj, filter_product_catalogs, log_level, diagnostic_mode=False):
    """
    Super-basic and profoundly inelegant interface to hla_flag_filter.py.

    Execute haputils.hla_flag_filter.run_source_list_flaging() to populate the "Flags" column in the catalog tables
    generated by HAPcatalogs.measure().

    Parameters
    ----------
    filter_product_obj : drizzlepac.hlautils.product.FilterProduct object
        object containing all the relevant info for the drizzled filter product

    filter_product_catalogs : drizzlepac.hlautils.catalog_utils.HAPCatalogs object
        drizzled filter product catalog object

    log_level : int
        The desired level of verboseness in the log statements displayed on the screen and written to the .log file.

    diagnostic_mode : Boolean, optional.
        create intermediate diagnostic files? Default value is False.

    Returns
    -------
    filter_product_catalogs : drizzlepac.hlautils.catalog_utils.HAPCatalogs object
        updated version of filter_product_catalogs object with fully populated source flags

    """
    drizzled_image = filter_product_obj.drizzle_filename
    flt_list = []
    for edp_obj in filter_product_obj.edp_list:
        flt_list.append(edp_obj.full_filename)
    param_dict = filter_product_obj.configobj_pars.as_single_giant_dict()
    plate_scale = wcsutil.HSTWCS(drizzled_image, ext=('sci', 1)).pscale
    median_sky = filter_product_catalogs.image.bkg_median

    # Create mask array that will be used by hla_flag_filter.hla_nexp_flags() for both point and segment catalogs.
    if not hasattr(filter_product_obj, 'hla_flag_msk'):
        filter_product_obj.hla_flag_msk = hla_flag_filter.make_mask_array(drizzled_image)

    if filter_product_obj.configobj_pars.use_defaults:
        ci_lookup_file_path = "default_parameters/any"
    else:
        ci_lookup_file_path = "user_parameters/any"
    output_custom_pars_file = filter_product_obj.configobj_pars.output_custom_pars_file
    for cat_type in filter_product_catalogs.catalogs.keys():
        exptime = filter_product_catalogs.catalogs[cat_type].image.imghdu[0].header['exptime']  # TODO: This works for ACS. Make sure that it also works for WFC3. Look at "TEXPTIME"
        catalog_name = filter_product_catalogs.catalogs[cat_type].sourcelist_filename
        catalog_data = filter_product_catalogs.catalogs[cat_type].source_cat
        drz_root_dir = os.getcwd()
        log.info("Run source list flagging on catalog file {}.".format(catalog_name))

        # TODO: REMOVE BELOW CODE ONCE FLAGGING PARAMS ARE OPTIMIZED
        write_flag_filter_pickle_file = False
        if write_flag_filter_pickle_file:
            pickle_dict = {"drizzled_image": drizzled_image,
                           "flt_list": flt_list,
                           "param_dict": param_dict,
                           "exptime": exptime,
                           "plate_scale": plate_scale,
                           "median_sky": median_sky,
                           "catalog_name": catalog_name,
                           "catalog_data": catalog_data,
                           "cat_type": cat_type,
                           "drz_root_dir": drz_root_dir,
                           "hla_flag_msk": filter_product_obj.hla_flag_msk,
                           "ci_lookup_file_path": ci_lookup_file_path,
                           "output_custom_pars_file": output_custom_pars_file,
                           "log_level": log_level,
                           "diagnostic_mode": diagnostic_mode}
            out_pickle_filename = catalog_name.replace("-cat.ecsv", "_flag_filter_inputs.pickle")
            pickle_out = open(out_pickle_filename, "wb")
            pickle.dump(pickle_dict, pickle_out)
            pickle_out.close()
            log.info("Wrote hla_flag_filter param pickle file {} ".format(out_pickle_filename))
        # TODO: REMOVE ABOVE CODE ONCE FLAGGING PARAMS ARE OPTIMIZED

        filter_product_catalogs.catalogs[cat_type].source_cat = hla_flag_filter.run_source_list_flagging(drizzled_image,
                                                     flt_list,
                                                     param_dict,
                                                     exptime,
                                                     plate_scale,
                                                     median_sky,
                                                     catalog_name,
                                                     catalog_data,
                                                     cat_type,
                                                     drz_root_dir,
                                                     filter_product_obj.hla_flag_msk,
                                                     ci_lookup_file_path,
                                                     output_custom_pars_file,
                                                     log_level,
                                                     diagnostic_mode)

    return filter_product_catalogs


def _get_envvar_switch(envvar_name):
    """
    This private routine interprets the environment variable, SVM_QUALITY_TEST,
    if specified.  NOTE: This is a copy of the routine in runastrodriz.py.  This
    code should be put in a common place.
    """
    if envvar_name in os.environ:
        val = os.environ[envvar_name].lower()
        if val not in envvar_bool_dict:
            msg = "ERROR: invalid value for {}.".format(envvar_name)
            msg += "  \n    Valid Values: on, off, yes, no, true, false"
            raise ValueError(msg)
        switch_val = envvar_bool_dict[val]
    else:
        switch_val = None

    return switch_val<|MERGE_RESOLUTION|>--- conflicted
+++ resolved
@@ -52,13 +52,10 @@
 from drizzlepac.hlautils import poller_utils
 from drizzlepac.hlautils import product
 from drizzlepac.hlautils import processing_utils as proc_utils
-<<<<<<< HEAD
 from drizzlepac.hlautils.catalog_utils import HAPCatalogs
 
-=======
 # Placeholder for at least one set of SVM quality assurance tests
 # from drizzlepac.hlautils import svm_quality_assurance as svm_qa
->>>>>>> 23a9cc62
 from stsci.tools import logutil
 from stwcs import wcsutil
 
@@ -287,21 +284,16 @@
             # write out CI and FWHM values to file (if IRAFStarFinder was used instead of DAOStarFinder) for hla_flag_filter parameter optimization.
             if diagnostic_mode:
                 if "fwhm" in total_product_catalogs.catalogs['aperture'].sources.colnames:
-<<<<<<< HEAD
                     diag_obj = diagnostic_utils.HapDiagnostic(log_level=log_level)
                     diag_obj.instantiate_from_hap_obj(filter_product_obj,
                                                       data_source=__taskname__,
                                                       description="CI vs. FWHM values")
-                    output_table = Table([filter_product_catalogs.catalogs['aperture'].source_cat['CI'], total_product_catalogs.catalogs['aperture'].sources['fwhm']],names=("CI","FWHM"))
-
-                    diag_obj.add_data_item(output_table,"CI_FWHM")
-                    diag_obj.write_json_file(filter_product_obj.point_cat_filename.replace(".ecsv","_ci_fwhm.json"))
+                    output_table = Table([filter_product_catalogs.catalogs['aperture'].source_cat['CI'], total_product_catalogs.catalogs['aperture'].sources['fwhm']], names=("CI", "FWHM"))
+
+                    diag_obj.add_data_item(output_table, "CI_FWHM")
+                    diag_obj.write_json_file(filter_product_obj.point_cat_filename.replace(".ecsv", "_ci_fwhm.json"))
                     del output_table
                     del diag_obj
-=======
-                    output_table = Table([filter_product_catalogs.catalogs['aperture'].source_cat['CI'], total_product_catalogs.catalogs['aperture'].sources['fwhm']], names=("CI", "FWHM"))
-                    output_table.write(filter_product_obj.point_cat_filename.replace(".ecsv", "_ci_fwhm.csv"), format="ascii.csv")
->>>>>>> 23a9cc62
 
             # Replace zero-value total-product catalog 'Flags' column values with meaningful filter-product catalog
             # 'Flags' column values
@@ -506,6 +498,7 @@
         # is the atomic exposure data.
         log.info("Parse the poller and determine what exposures need to be combined into separate products.\n")
         obs_info_dict, total_obj_list = poller_utils.interpret_obset_input(input_filename, log_level)
+
         # Generate the name for the manifest file which is for the entire visit.  It is fine
         # to use only one of the Total Products to generate the manifest name as the name is not
         # dependent on the detector.
@@ -516,6 +509,7 @@
 
         # The product_list is a list of all the output products which will be put into the manifest file
         product_list = []
+
         # Update all of the product objects with their associated configuration information.
         for total_item in total_obj_list:
             log.info("Preparing configuration parameter values for total product {}".format(total_item.drizzle_filename))
@@ -538,7 +532,7 @@
                                                                   use_defaults=use_defaults_configs,
                                                                   input_custom_pars_file=input_custom_pars_file,
                                                                   output_custom_pars_file=output_custom_pars_file)
-                expo_item = poller_utils.add_primary_fits_header_as_attr(expo_item,log_level)
+                expo_item = poller_utils.add_primary_fits_header_as_attr(expo_item, log_level)
 
         log.info("The configuration parameters have been read and applied to the drizzle objects.")
 
@@ -674,7 +668,7 @@
 
     Parameters
     ----------
-    total_obj_list: list
+    total_list: list
         List of TotalProduct objects, one object per instrument/detector combination is
         a visit.  The TotalProduct objects are comprised of FilterProduct and ExposureProduct
         objects.
@@ -733,12 +727,12 @@
 
                 # once all file exist checks are passed, execute sourcelist comparision
                 return_status = compare_sourcelists.comparesourcelists(slNames=[updated_hla_sourcelist_name,
-                                                                        hap_sourcelist_name],
+                                                                       hap_sourcelist_name],
                                                                        imgNames=[hla_imgname, hap_imgname],
                                                                        good_flag_sum=255,
                                                                        plotGen="file",
                                                                        plotfile_prefix=plotfile_prefix,
-                                                                       output_json_filename=hap_sourcelist_name.replace(".ecsv","_compare_sourcelists.json"),
+                                                                       output_json_filename=hap_sourcelist_name.replace(".ecsv", "_compare_sourcelists.json"),
                                                                        verbose=True,
                                                                        log_level=log_level,
                                                                        debugMode=diagnostic_mode)
@@ -829,20 +823,20 @@
         # TODO: REMOVE ABOVE CODE ONCE FLAGGING PARAMS ARE OPTIMIZED
 
         filter_product_catalogs.catalogs[cat_type].source_cat = hla_flag_filter.run_source_list_flagging(drizzled_image,
-                                                     flt_list,
-                                                     param_dict,
-                                                     exptime,
-                                                     plate_scale,
-                                                     median_sky,
-                                                     catalog_name,
-                                                     catalog_data,
-                                                     cat_type,
-                                                     drz_root_dir,
-                                                     filter_product_obj.hla_flag_msk,
-                                                     ci_lookup_file_path,
-                                                     output_custom_pars_file,
-                                                     log_level,
-                                                     diagnostic_mode)
+                                                                                                         flt_list,
+                                                                                                         param_dict,
+                                                                                                         exptime,
+                                                                                                         plate_scale,
+                                                                                                         median_sky,
+                                                                                                         catalog_name,
+                                                                                                         catalog_data,
+                                                                                                         cat_type,
+                                                                                                         drz_root_dir,
+                                                                                                         filter_product_obj.hla_flag_msk,
+                                                                                                         ci_lookup_file_path,
+                                                                                                         output_custom_pars_file,
+                                                                                                         log_level,
+                                                                                                         diagnostic_mode)
 
     return filter_product_catalogs
 
