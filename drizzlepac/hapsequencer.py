#!/usr/bin/env python

""" This script defines the HST Advanced Products (HAP) generation portion of the
    calibration pipeline.  This portion of the pipeline produces mosaic and catalog
    products. This script provides similar functionality as compared to the Hubble
    Legacy Archive (HLA) pipeline in that it provides the overall sequence of
    the processing.
"""
import datetime
import glob
import os
import pdb
import sys
import traceback

import drizzlepac
from drizzlepac.hlautils.catalog_utils import HAPCatalogs
from drizzlepac.hlautils import config_utils
from drizzlepac.hlautils import hla_flag_filter
from drizzlepac.hlautils import poller_utils
from drizzlepac.hlautils import processing_utils as proc_utils
from stsci.tools import logutil
from stwcs import wcsutil

__taskname__ = 'hapsequencer'
log = logutil.create_logger('hapsequencer', level=logutil.logging.INFO, stream=sys.stdout)

__version__ = 0.1
__version_date__ = '19-Mar-2019'

# ----------------------------------------------------------------------------------------------------------------------

<<<<<<< HEAD

=======
>>>>>>> 393e2c6e
def create_catalog_products(total_list, debug=False, phot_mode='both'):
    """This subroutine utilizes hlautils/catalog_utils module to produce photometric sourcelists for the specified
    total drizzle product and it's associated child filter products.

    Parameters
    ----------
    total_list : drizzlepac.hlautils.Product.TotalProduct
        total drizzle product that will be processed by catalog_utils. catalog_utils will also create photometric
        sourcelists for the child filter products of this total product.

    debug : bool, optional
        generate ds9 region file counterparts to the photometric sourcelists? Default value is False.

    phot_mode : str, optional
        Which algorithm should be used to generate the sourcelists? 'aperture' for aperture photometry;
        'segment' for segment map photometry; 'both' for both 'segment' and 'aperture'. Default value is 'both'.

    Returns
    -------
    product_list : list
        list of all catalogs generated.
    """

    product_list = []
    for total_product_obj in total_list:
        # Instantiate filter catalog product object
        total_product_catalogs = HAPCatalogs(total_product_obj.drizzle_filename,
                                             total_product_obj.configobj_pars.get_pars('catalog generation'),
                                             types=phot_mode,
                                             debug=debug)

        # Generate an "n" exposure mask which has the image footprint set to the number
        # of exposures which constitute each pixel.
        total_product_obj.generate_footprint_mask()

        # Identify sources in the input image and delay writing the total detection
        # catalog until the photometric measurements have been done on the filter
        # images and some of the measurements can be appended to the total catalog
        total_product_catalogs.identify(mask=total_product_obj.mask)

        # Build dictionary of total_product_catalogs.catalogs[*].sources to use for
        # filter photometric catalog generation
        sources_dict = {}
        for cat_type in total_product_catalogs.catalogs.keys():
            sources_dict[cat_type] = {}
            sources_dict[cat_type]['sources'] = total_product_catalogs.catalogs[cat_type].sources
            # FIX MDD Remove?
            if cat_type == "segment":
                sources_dict['segment']['kernel'] = total_product_catalogs.catalogs['segment'].kernel

        for filter_product_obj in total_product_obj.fdp_list:

            # Instantiate filter catalog product object
            filter_product_catalogs = HAPCatalogs(filter_product_obj.drizzle_filename,
                                                  filter_product_obj.configobj_pars.get_pars('catalog generation'),
                                                  types=phot_mode,
                                                  debug=debug,
                                                  tp_sources=sources_dict)

            # Perform photometry
            filter_name = filter_product_obj.filters
            filter_product_catalogs.measure(filter_name)

<<<<<<< HEAD
            filter_product_catalogs = run_sourcelist_flagging(filter_product_obj, filter_product_catalogs, debug)


            # Write out photometric catalog(s)
=======
            # Write out photometric (filter) catalog(s)
>>>>>>> 393e2c6e
            filter_product_catalogs.write()

            # Load a dictionary with a subset table for each catalog
            subset_columns_dict = {}
            for cat_type in filter_product_catalogs.catalogs.keys():
                subset_columns_dict[cat_type] = {}
                subset_columns_dict[cat_type]['subset'] = filter_product_catalogs.catalogs[cat_type].subset_filter_source_cat

            # ...append the new columns to the total detection project catalog.
            total_product_catalogs.combine(subset_columns_dict)

            # append filter product catalogs to list
            if phot_mode in ['aperture', 'both']:
                product_list.append(filter_product_obj.point_cat_filename)
            if phot_mode in ['segment', 'both']:
                product_list.append(filter_product_obj.segment_cat_filename)

        # write out list(s) of identified sources
        total_product_catalogs.write()

        # append total product catalogs to manifest list
        if phot_mode in ['aperture', 'both']:
            product_list.append(total_product_obj.point_cat_filename)
        if phot_mode in ['segment', 'both']:
            product_list.append(total_product_obj.segment_cat_filename)


    return product_list


# ----------------------------------------------------------------------------------------------------------------------

def create_drizzle_products(total_list):
    """
    Run astrodrizzle to produce products specified in the total_list.

    Parameters
    ----------
    total_list: list
        List of TotalProduct objects, one object per instrument/detector combination is
        a visit.  The TotalProduct objects are comprised of FilterProduct and ExposureProduct
        objects.

    RETURNS
    -------
    product_list: list
        A list of output products
    """
    log.info("Processing with astrodrizzle version {}".format(drizzlepac.astrodrizzle.__version__))

    # Get rules files
    for imgname in glob.glob("*fl?.fits"):
        proc_utils.get_rules_file(imgname)

    # Keep track of all the products created for the output manifest
    product_list = []

    # For each detector (as the total detection product are instrument- and detector-specific),
    # create the drizzle-combined filtered image, the drizzled exposure (aka single) images,
    # and finally the drizzle-combined total detection image.
    for total_obj in total_list:
        log.info("~" * 118)

        # Get the common WCS for all images which are part of a total detection product,
        # where the total detection product is detector-dependent.
        meta_wcs = total_obj.generate_metawcs()

        # Create drizzle-combined filter image as well as the single exposure drizzled image
        for filt_obj in total_obj.fdp_list:
            log.info("~" * 118)

            log.info("CREATE DRIZZLE-COMBINED FILTER IMAGE: {}\n".format(filt_obj.drizzle_filename))
            filt_obj.wcs_drizzle_product(meta_wcs)
            product_list.append(filt_obj.drizzle_filename)
            product_list.append(filt_obj.trl_filename)

            # Create individual single drizzled images
            for exposure_obj in filt_obj.edp_list:
                log.info("~" * 118)

                log.info("CREATE SINGLE DRIZZLED IMAGE: {}".format(exposure_obj.drizzle_filename))
                exposure_obj.wcs_drizzle_product(meta_wcs)
                product_list.append(exposure_obj.drizzle_filename)
                product_list.append(exposure_obj.trl_filename)

        # Create drizzle-combined total detection image after the drizzle-combined filter image and
        # drizzled exposure images in order to take advantage of the cosmic ray flagging.
        log.info("CREATE DRIZZLE-COMBINED TOTAL IMAGE: {}\n".format(total_obj.drizzle_filename))
        total_obj.wcs_drizzle_product(meta_wcs)
        product_list.append(total_obj.drizzle_filename)
        product_list.append(total_obj.trl_filename)

    # Ensure that all drizzled products have headers that are to specification
    try:
        log.info("Updating these drizzle products for CAOM compatibility:")
        fits_files = [file for file in product_list if "fits" in file]
        for filename in fits_files:
            log.info("    {}".format(filename))
            proc_utils.refine_product_headers(filename, total_list)
    except Exception:
        print("Trouble updating drizzle products for CAOM.")
        exc_type, exc_value, exc_tb = sys.exc_info()
        traceback.print_exception(exc_type, exc_value, exc_tb, file=sys.stdout)

    # Remove rules files copied to the current working directory
    for rules_filename in glob.glob("*_header_hla.rules"):
        log.info("Removed rules file {}".format(rules_filename))
        os.remove(rules_filename)

    # Return product list for creation of pipeline manifest file
    return product_list

# ----------------------------------------------------------------------------------------------------------------------


def run_hap_processing(input_filename, debug=False, use_defaults_configs=True,
                       input_custom_pars_file=None, output_custom_pars_file=None, phot_mode="both"):
    """
    Run the HST Advanced Products (HAP) generation code.  This routine is the sequencer or
    controller which invokes the high-level functionality to process the single visit data.

    Parameters
    ----------
    input_filename: string
        The 'poller file' where each line contains information regarding an exposures taken
        during a single visit.

    debug : bool, optional
        Allows printing of additional diagnostic information to the log.  Also, can turn on
        creation and use of pickled information.

    use_default_configs: bool, optional
        If True, use the configuration parameters in the 'default' portion of the configuration
        JSON files.  If False, use the configuration parameters in the "parameters" portion of
        the file.  The default is True.

    input_custom_pars_file: string, optional
        Represents a fully specified input filename of a configuration JSON file which has been
        customized for specialized processing.  This file should contain ALL the input parameters
        necessary for processing.  If there is a filename present for this parameter, the
        'use_default_configs' parameter is ignored. The default is None.

    output_custom_pars_file: string, optional
        Fully specified output filename which contains all the configuration parameters
        available during the processing session.  The default is None.

    phot_mode : str, optional
        Which algorithm should be used to generate the sourcelists? 'aperture' for aperture photometry;
        'segment' for segment map photometry; 'both' for both 'segment' and 'aperture'. Default value is 'both'.


    RETURNS
    -------
    return_value: integer
        A return exit code used by the calling Condor/OWL workflow code: 0 (zero) for success, 1 for error

    """
    # This routine needs to return an exit code, return_value, for use by the calling
    # Condor/OWL workflow code: 0 (zero) for success, 1 for error condition
    return_value = 0

    starting_dt = datetime.datetime.now()
    log.info("Run start time: {}".format(str(starting_dt)))
    product_list = []
    try:
        # Parse the poller file and generate the the obs_info_dict, as well as the total detection
        # product lists which contain the ExposureProduct, FilterProduct, and TotalProduct objects
        # A poller file contains visit data for a single instrument.  The TotalProduct discriminant
        # is the detector.  A TotalProduct object is comprised of FilterProducts and ExposureProducts
        # where its FilterProduct is distinguished by the filter in use, and the ExposureProduct
        # is the atomic exposure data.
        log.info("Parse the poller and determine what exposures need to be combined into separate products.\n")
        obs_info_dict, total_list = poller_utils.interpret_obset_input(input_filename)

        # Generate the name for the manifest file which is for the entire visit.  It is fine
        # to use only one of the Total Products to generate the manifest name as the name is not
        # dependent on the detector.
        # Example: instrument_programID_obsetID_manifest.txt (e.g.,wfc3_b46_06_manifest.txt)
        manifest_name = total_list[0].manifest_name
        log.info("\nGenerate the manifest name for this visit.  The manifest will contain the names of all the output products.")

        # The product_list is a list of all the output products which will be put into the manifest file
        product_list = []

        # Update all of the product objects with their associated configuration information.
        for total_item in total_list:
            total_item.configobj_pars = config_utils.HapConfig(total_item,
                                                               use_defaults=use_defaults_configs,
                                                               input_custom_pars_file=input_custom_pars_file,
                                                               output_custom_pars_file=output_custom_pars_file)
            for filter_item in total_item.fdp_list:
                filter_item.configobj_pars = config_utils.HapConfig(filter_item,
                                                                    use_defaults=use_defaults_configs,
                                                                    input_custom_pars_file=input_custom_pars_file,
                                                                    output_custom_pars_file=output_custom_pars_file)
            for expo_item in total_item.edp_list:
                expo_item.configobj_pars = config_utils.HapConfig(expo_item,
                                                                  use_defaults=use_defaults_configs,
                                                                  input_custom_pars_file=input_custom_pars_file,
                                                                  output_custom_pars_file=output_custom_pars_file)

        log.info("The configuration parameters have been read and applied to the drizzle objects.")

        # Run alignimages.py on images on a filter-by-filter basis.
        # Process each filter object which contains a list of exposure objects/products.
        log.info("\nAlign the images on a filter-by-filter basis.")
        for tot_obj in total_list:
            for filt_obj in tot_obj.fdp_list:
                align_table, filt_exposures = filt_obj.align_to_gaia()

                # Report results and track the output files
                if align_table:
                    log.info("ALIGN_TABLE: {}".format(align_table.filtered_table))
                    # os.remove("alignimages.log")  # FIX This log needs to be included in total product trailer file
                    for row in align_table.filtered_table:
                        log.info(row['status'])
                        if row['status'] == 0:
                            log.info("Successfully aligned {} to {} astrometric frame\n".format(row['imageName'], row['catalog']))

                        # Alignment did not work for this particular image
                        # FIX - If alignment did not work for an image, it seems this exposure should
                        # be removed from the exposure lists.  TotalProduct and FilterProduct need
                        # methods to do this.
                        else:
                            log.info("Could not align {} to absolute astrometric frame\n".format(row['imageName']))

                    hdrlet_list = align_table.filtered_table['headerletFile'].tolist()
                    product_list += hdrlet_list
                    product_list += filt_exposures

                else:
                    log.warning("Step to align the images has failed. No alignment table has been generated.")

        # Run AstroDrizzle to produce drizzle-combined products
        log.info("\nCreate drizzled imagery products.")
        driz_list = create_drizzle_products(total_list)
        product_list += driz_list

        # Create source catalogs from newly defined products (HLA-204)
        log.info("Create source catalog from newly defined product.\n")
        if "total detection product 00" in obs_info_dict.keys():
            catalog_list = create_catalog_products(total_list, debug=debug, phot_mode=phot_mode)
            product_list += catalog_list
        else:
            log.warning("No total detection product has been produced.  The sourcelist generation step has been skipped.")
        """
        # 8: (OPTIONAL) Determine whether there are any problems with alignment or photometry of product
        log.info("8: (TODO) (OPTIONAL) Determine whether there are any problems with alignment or photometry"
                 "of product")
        # TODO: QUALITY CONTROL SUBROUTINE CALL GOES HERE.
        """

        # Write out manifest file listing all products generated during processing
        log.info("Creating manifest file {}.".format(manifest_name))
        log.info("  The manifest contains the names of products generated during processing.")
        with open(manifest_name, mode='w') as catfile:
            [catfile.write("{}\n".format(name)) for name in product_list]

        # 10: Return exit code for use by calling Condor/OWL workflow code: 0 (zero) for success, 1 for error condition
        return_value = 0
    except Exception:
        return_value = 1
        log.info("\a\a\a")
        exc_type, exc_value, exc_tb = sys.exc_info()
        traceback.print_exception(exc_type, exc_value, exc_tb, file=sys.stdout)
    finally:
        log.info('Total processing time: {} sec'.format((datetime.datetime.now() - starting_dt).total_seconds()))
        log.info("Return exit code for use by calling Condor/OWL workflow code: 0 (zero) for success, 1 for error "
                 "condition {}".format(return_value))
        return return_value


# ----------------------------------------------------------------------------------------------------------------------

def run_sourcelist_flagging(filter_product_obj, filter_product_catalogs, debug = True):
    """
    Super-basic and profoundly inelegant interface to hla_flag_filter.py.

    Execute haputils.hla_flag_filter.run_source_list_flaging() to populate the "Flags" column in the catalog tables
    generated by HAPcatalogs.measure().

    Parameters
    ----------
    filter_product_obj : drizzlepac.hlautils.product.FilterProduct object
        object containing all the relevant info for the drizzled filter product

    filter_product_catalogs : drizzlepac.hlautils.catalog_utils.HAPCatalogs object
        drizzled filter product catalog object

    debug : Boolean, optional.
        create intermediate diagnostic files? Default value is True.

    Returns
    -------
    filter_product_catalogs : drizzlepac.hlautils.catalog_utils.HAPCatalogs object
        updated version of filter_product_catalogs object with fully populated source flags

    """
    drizzled_image = filter_product_obj.drizzle_filename
    flt_list = []
    for edp_obj in filter_product_obj.edp_list:
        flt_list.append(edp_obj.full_filename)
    param_dict = filter_product_obj.configobj_pars.as_single_giant_dict()
    plate_scale = wcsutil.HSTWCS(drizzled_image, ext=('sci', 1)).pscale
    median_sky = filter_product_catalogs.image.bkg_median
    hla_flag_filter.make_mask_file(drizzled_image)
    if filter_product_obj.configobj_pars.use_defaults:
        ci_lookup_file_path = "default_parameters/any"
    else:
        ci_lookup_file_path = "user_parameters/any"
    output_custom_pars_file = filter_product_obj.configobj_pars.output_custom_pars_file
    for cat_type in filter_product_catalogs.catalogs.keys():
        exptime = filter_product_catalogs.catalogs[cat_type].image.imghdu[0].header['exptime'] #TODO: This works for ACS. Make sure that it also works for WFC3. Look at "TEXPTIME"
        catalog_name = filter_product_catalogs.catalogs[cat_type].sourcelist_filename
        catalog_data = filter_product_catalogs.catalogs[cat_type].source_cat
        drz_root_dir = os.getcwd()
        filter_product_catalogs.catalogs[cat_type].source_cat = hla_flag_filter.run_source_list_flagging(drizzled_image,
                                                                                                         flt_list,
                                                                                                         param_dict,
                                                                                                         exptime,
                                                                                                         plate_scale,
                                                                                                         median_sky,
                                                                                                         catalog_name,
                                                                                                         catalog_data,
                                                                                                         cat_type,
                                                                                                         drz_root_dir,
                                                                                                         ci_lookup_file_path,
                                                                                                         output_custom_pars_file,
                                                                                                         debug)

    return filter_product_catalogs



<|MERGE_RESOLUTION|>--- conflicted
+++ resolved
@@ -9,7 +9,6 @@
 import datetime
 import glob
 import os
-import pdb
 import sys
 import traceback
 
@@ -30,10 +29,6 @@
 
 # ----------------------------------------------------------------------------------------------------------------------
 
-<<<<<<< HEAD
-
-=======
->>>>>>> 393e2c6e
 def create_catalog_products(total_list, debug=False, phot_mode='both'):
     """This subroutine utilizes hlautils/catalog_utils module to produce photometric sourcelists for the specified
     total drizzle product and it's associated child filter products.
@@ -56,7 +51,6 @@
     product_list : list
         list of all catalogs generated.
     """
-
     product_list = []
     for total_product_obj in total_list:
         # Instantiate filter catalog product object
@@ -92,19 +86,14 @@
                                                   types=phot_mode,
                                                   debug=debug,
                                                   tp_sources=sources_dict)
-
             # Perform photometry
             filter_name = filter_product_obj.filters
             filter_product_catalogs.measure(filter_name)
 
-<<<<<<< HEAD
             filter_product_catalogs = run_sourcelist_flagging(filter_product_obj, filter_product_catalogs, debug)
 
 
-            # Write out photometric catalog(s)
-=======
             # Write out photometric (filter) catalog(s)
->>>>>>> 393e2c6e
             filter_product_catalogs.write()
 
             # Load a dictionary with a subset table for each catalog
