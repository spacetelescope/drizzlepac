#!/usr/bin/env python

try:
    from setuptools import setup
except ImportError:
    from distribute_setup import use_setuptools
    use_setuptools()
    from setuptools import setup

<<<<<<< HEAD

=======
>>>>>>> e594678f
setup(
    setup_requires=['d2to1>=0.2.3', 'stsci.distutils>=0.3.2'],
    d2to1=True,
    use_2to3=True,
    zip_safe=False
)<|MERGE_RESOLUTION|>--- conflicted
+++ resolved
@@ -7,10 +7,6 @@
     use_setuptools()
     from setuptools import setup
 
-<<<<<<< HEAD
-
-=======
->>>>>>> e594678f
 setup(
     setup_requires=['d2to1>=0.2.3', 'stsci.distutils>=0.3.2'],
     d2to1=True,
