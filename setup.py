--- conflicted
+++ resolved
@@ -83,11 +83,7 @@
         'fitsblender',
         'nictools',
         'nose',
-<<<<<<< HEAD
-        'numpy>=1.16.2',
-=======
         'numpy>=1.16',
->>>>>>> 5ccb5dde
         'scipy',
         'matplotlib',
         'acstools',
@@ -97,13 +93,8 @@
         'stsci.imagestats',
         'stsci.skypac',
         'stsci.stimage',
-<<<<<<< HEAD
-        'stwcs>=1.5.0',
-        'tweakwcs>=0.4.6',
-=======
         'stwcs',
         'tweakwcs>=0.5.0',
->>>>>>> 5ccb5dde
         'stregion',
         'requests',
         # HLA-pipeline specific:
