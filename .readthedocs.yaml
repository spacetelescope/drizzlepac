--- conflicted
+++ resolved
@@ -19,19 +19,11 @@
 build:
   os: ubuntu-22.04
   tools:
-<<<<<<< HEAD
     python: "mambaforge-4.10"
-=======
-    python: mambaforge-4.10
->>>>>>> d51ed29e
 
 conda:
   environment: doc/.rtd-environment.yml
 
-<<<<<<< HEAD
-# Optionally set the version of Python and requirements required to build your docs
-=======
->>>>>>> d51ed29e
 python:
   system_packages: false
   install:
